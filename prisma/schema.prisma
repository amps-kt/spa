generator client {
    provider = "prisma-client-js"
}

datasource db {
    provider = "postgresql"
    url      = env("DATABASE_URL")
}

enum Role {
    ADMIN
    SUPERVISOR
    STUDENT
}

enum AdminLevel {
    SUPER
    GROUP
    SUB_GROUP
    NONE
}

enum Stage {
    SETUP
    PROJECT_SUBMISSION
    PROJECT_SELECTION
    PROJECT_ALLOCATION
    ALLOCATION_ADJUSTMENT
    ALLOCATION_PUBLICATION
}

enum AlgorithmFlag {
    MAXSIZE
    GEN
    GRE
    MINCOST
    MINSQCOST
    LSB
}

enum PreferenceType {
    SHORTLIST
    PREFERENCE
}

enum MarkerType {
    SUPERVISOR
    READER
}

model Invitation {
    email                String
    allocationGroupId    String @map("allocation_group_id")
    allocationSubGroupId String @map("allocation_sub_group_id")
    allocationInstanceId String @map("allocation_instance_id")

    @@id(name: "invitationId", [email, allocationGroupId, allocationSubGroupId, allocationInstanceId])
}

model UserInInstance {
    user                      User                        @relation(fields: [userId], references: [id], onDelete: Cascade)
    userId                    String                      @map("user_id")
    role                      Role
    joined                    Boolean                     @default(false)
    // ---
    allocationGroupId         String                      @map("allocation_group_id")
    allocationSubGroupId      String                      @map("allocation_sub_group_id")
    allocationInstanceId      String                      @map("allocation_instance_id")
    allocationInstance        AllocationInstance          @relation(map: "allocation_instance", fields: [allocationGroupId, allocationSubGroupId, allocationInstanceId], references: [allocationGroupId, allocationSubGroupId, id], onDelete: Cascade)
    // ---
    studentAllocation         ProjectAllocation?          @relation(name: "project_allocation") // TODO: move to student details
    studentDetails            StudentDetails[]            @relation(name: "student_details")
    studentPreferences        Preference[] // TODO: move to student details
    // ---
    supervisorInstanceDetails SupervisorInstanceDetails[] @relation(name: "supervisor_details")
    supervisorProjects        Project[]
    projectAllocationReader   ProjectAllocationReader[]

    @@id(name: "instanceMembership", [userId, allocationGroupId, allocationSubGroupId, allocationInstanceId])
}

model AdminInSpace {
    systemId             String     @id @default(uuid()) @map("system_id")
    user                 User       @relation(fields: [userId], references: [id], onDelete: Cascade)
    userId               String     @map("user_id")
    adminLevel           AdminLevel @map("admin_level")
    // ---
    allocationGroupId    String?    @map("allocation_group_id")
    allocationSubGroupId String?    @map("allocation_sub_group_id")
}

model AllocationGroup {
    id                  String               @id
    displayName         String               @unique @map("display_name")
    allocationSubGroups AllocationSubGroup[]
}

model AllocationSubGroup {
    id                  String
    displayName         String               @map("display_name")
    // ---
    allocationGroupId   String               @map("allocation_group_id")
    allocationGroup     AllocationGroup      @relation(fields: [allocationGroupId], references: [id], onDelete: Cascade)
    // ---
    allocationInstances AllocationInstance[]

    @@id(name: "subGroupId", [allocationGroupId, id])
}

model AllocationInstance {
    id                           String // TODO: consider renaming
    displayName                  String                 @map("display_name")
    stage                        Stage                  @default(SETUP)
    selectedAlgName              String?                @map("selected_alg_name")
    parentInstanceId             String?                @map("parent_instance_id")
    // supervisor details
    projectSubmissionDeadline    DateTime               @map("project_submission_deadline")
    supervisorAllocationAccess   Boolean                @default(false) @map("supervisor_allocation_access")
    // student details
    minPreferences               Int                    @map("min_preferences")
    maxPreferences               Int                    @map("max_preferences")
    maxPreferencesPerSupervisor  Int                    @map("max_preferences_per_supervisor")
    preferenceSubmissionDeadline DateTime               @map("preference_submission_deadline")
    studentAllocationAccess      Boolean                @default(false) @map("student_allocation_access")
    // reader details
    interimMarkingDeadline       DateTime               @default(now()) @map("interim_marking_deadline")
    markingSubmissionDeadline    DateTime               @default(now()) @map("marking_submission_deadline")
    // ---
    allocationSubGroup           AllocationSubGroup     @relation(fields: [allocationGroupId, allocationSubGroupId], references: [allocationGroupId, id], onDelete: Cascade)
    allocationGroupId            String                 @map("allocation_group_id")
    allocationSubGroupId         String                 @map("allocation_sub_group_id")
    // ---
    adminInstanceDetails         AdminInstanceDetails[]
    users                        UserInInstance[]
    projects                     Project[]
    algorithms                   Algorithm[]
    flags                        Flag[]
    tags                         Tag[]
    studentFlags                 FlagOnStudent[]
    flagSubmissions              FlagSubmission[] // TODO: rename
    componentScores              ComponentScore[]
    finalGrades                  FinalGrade[]

    @@id(name: "instanceId", [allocationGroupId, allocationSubGroupId, id])
}

model AdminInstanceDetails {
    exportedToExternalSystem Boolean            @default(false) @map("exported_to_external_system")
    allStudentsChecked       Boolean            @default(false) @map("all_students_checked")
    allSupervisorsChecked    Boolean            @default(false) @map("all_supervisors_checked")
    // ---
    allocationGroupId        String             @map("allocation_group_id")
    allocationSubGroupId     String             @map("allocation_sub_group_id")
    allocationInstanceId     String             @map("allocation_instance_id")
    allocationInstance       AllocationInstance @relation(map: "allocation_instance", fields: [allocationGroupId, allocationSubGroupId, allocationInstanceId], references: [allocationGroupId, allocationSubGroupId, id], onDelete: Cascade, onUpdate: Cascade)

    @@id([allocationGroupId, allocationSubGroupId, allocationInstanceId])
}

model StudentDetails {
    studentLevel             Int               @map("student_level")
    submittedPreferences     Boolean           @default(false) @map("submitted_preferences")
    latestSubmissionDateTime DateTime?         @map("latest_submission_date_time")
    // ---
    userId                   String            @map("user_id")
    allocationGroupId        String            @map("allocation_group_id")
    allocationSubGroupId     String            @map("allocation_sub_group_id")
    allocationInstanceId     String            @map("allocation_instance_id")
    // ---
    userInInstance           UserInInstance    @relation(name: "student_details", fields: [userId, allocationGroupId, allocationSubGroupId, allocationInstanceId], references: [userId, allocationGroupId, allocationSubGroupId, allocationInstanceId], onDelete: Cascade, onUpdate: Cascade)
    preferences              SavedPreference[]
    flagsOnStudent           FlagOnStudent[]

    @@id(name: "detailsId", [userId, allocationGroupId, allocationSubGroupId, allocationInstanceId])
}

model SupervisorInstanceDetails {
    projectAllocationLowerBound Int            @map("project_allocation_lower_bound")
    projectAllocationTarget     Int            @map("project_allocation_target")
    projectAllocationUpperBound Int            @map("project_allocation_upper_bound")
    // ---
    userId                      String         @map("user_id")
    allocationGroupId           String         @map("allocation_group_id")
    allocationSubGroupId        String         @map("allocation_sub_group_id")
    allocationInstanceId        String         @map("allocation_instance_id")
    // ---
    userInInstance              UserInInstance @relation(name: "supervisor_details", fields: [userId, allocationGroupId, allocationSubGroupId, allocationInstanceId], references: [userId, allocationGroupId, allocationSubGroupId, allocationInstanceId], onDelete: Cascade, onUpdate: Cascade)

    @@id(name: "detailsId", [userId, allocationGroupId, allocationSubGroupId, allocationInstanceId])
}

model Project {
    id                           String              @id @default(uuid())
    title                        String
    description                  String
    capacityLowerBound           Int                 @map("capacity_lower_bound")
    capacityUpperBound           Int                 @map("capacity_upper_bound")
    supervisorId                 String              @map("supervisor_id")
    preAllocatedStudentId        String?             @map("pre_allocated_student_id")
    specialTechnicalRequirements String?             @map("special_technical_requirements")
<<<<<<< HEAD
    specialCircumstances         String?             @map("special_circumstances")
=======
>>>>>>> bc49b179
    latestEditDateTime           DateTime            @default(now()) @map("latest_edit_date_time")
    interimMark                  Int                 @default(0) @map("interim_mark")
    interimMarkSaved             Int[]               @default([]) @map("interim_mark_saved")
    interimMarked                Boolean             @default(false) @map("interim_marked")
    interimMarkingDeadline       DateTime            @default(now()) @map("interim_marking_deadline")
    // ---
    allocationInstance           AllocationInstance  @relation(map: "allocation_instance", fields: [allocationGroupId, allocationSubGroupId, allocationInstanceId], references: [allocationGroupId, allocationSubGroupId, id], onDelete: Cascade)
    supervisor                   UserInInstance      @relation(fields: [supervisorId, allocationGroupId, allocationSubGroupId, allocationInstanceId], references: [userId, allocationGroupId, allocationSubGroupId, allocationInstanceId], onDelete: Cascade)
    // ---
    allocationGroupId            String              @map("allocation_group_id")
    allocationSubGroupId         String              @map("allocation_sub_group_id")
    allocationInstanceId         String              @map("allocation_instance_id")
    // ---
    flagOnProjects               FlagOnProject[] // TODO: rename to flagsOnProject
    tagOnProject                 TagOnProject[] // TODO: rename to tagsOnProject
    inStudentPreferences         Preference[]
    inStudentSavedPreferences    SavedPreference[]
    allocations                  ProjectAllocation[]

    @@unique([title, allocationGroupId, allocationSubGroupId, allocationInstanceId])
}

model Preference {
    projectId            String         @map("project_id")
    userId               String         @map("user_id")
    rank                 Float
    type                 PreferenceType
    // ---
    allocationGroupId    String         @map("allocation_group_id")
    allocationSubGroupId String         @map("allocation_sub_group_id")
    allocationInstanceId String         @map("allocation_instance_id")
    // ---
    project              Project        @relation(fields: [projectId], references: [id], onDelete: Cascade)
    student              UserInInstance @relation(fields: [userId, allocationGroupId, allocationSubGroupId, allocationInstanceId], references: [userId, allocationGroupId, allocationSubGroupId, allocationInstanceId], onDelete: Cascade)

    @@id(name: "preferenceId", [projectId, userId, allocationGroupId, allocationSubGroupId, allocationInstanceId])
}

model SavedPreference {
    projectId            String         @map("project_id")
    userId               String         @map("user_id")
    rank                 Int
    // ---
    allocationGroupId    String         @map("allocation_group_id")
    allocationSubGroupId String         @map("allocation_sub_group_id")
    allocationInstanceId String         @map("allocation_instance_id")
    // ---
    project              Project        @relation(fields: [projectId], references: [id], onDelete: Cascade)
    student              StudentDetails @relation(fields: [userId, allocationGroupId, allocationSubGroupId, allocationInstanceId], references: [userId, allocationGroupId, allocationSubGroupId, allocationInstanceId], onDelete: Cascade)

    @@id([projectId, userId])
    @@unique([projectId, userId, rank])
    @@map("saved_preference")
}

model ProjectAllocation {
    projectId               String                    @map("project_id")
    userId                  String                    @map("user_id")
    studentRanking          Int                       @map("student_ranking")
    specialCircumstances    String?                   @map("special_circumstances")
    // ---
    allocationGroupId       String                    @map("allocation_group_id")
    allocationSubGroupId    String                    @map("allocation_sub_group_id")
    allocationInstanceId    String                    @map("allocation_instance_id")
    // ---
    project                 Project                   @relation(fields: [projectId], references: [id], onDelete: Cascade)
    student                 UserInInstance            @relation(name: "project_allocation", fields: [userId, allocationGroupId, allocationSubGroupId, allocationInstanceId], references: [userId, allocationGroupId, allocationSubGroupId, allocationInstanceId], onDelete: Cascade)
    projectAllocationReader ProjectAllocationReader[]

    @@id(name: "allocationId", [projectId, userId, allocationGroupId, allocationSubGroupId, allocationInstanceId])
    @@unique([userId, allocationGroupId, allocationSubGroupId, allocationInstanceId])
}

model ProjectAllocationReader {
    readerId             String            @map("reader_id")
    projectId            String            @map("project_id")
    studentId            String            @map("student_id")
    // ---
    allocationGroupId    String            @map("allocation_group_id")
    allocationSubGroupId String            @map("allocation_sub_group_id")
    allocationInstanceId String            @map("allocation_instance_id")
    // ---
    reader               UserInInstance    @relation(fields: [readerId, allocationGroupId, allocationSubGroupId, allocationInstanceId], references: [userId, allocationGroupId, allocationSubGroupId, allocationInstanceId], onDelete: Cascade)
    projectAllocation    ProjectAllocation @relation(fields: [projectId, studentId, allocationGroupId, allocationSubGroupId, allocationInstanceId], references: [projectId, userId, allocationGroupId, allocationSubGroupId, allocationInstanceId], onDelete: Cascade)

    @@id(name: "projectAllocationReaderId", [readerId, projectId, studentId, allocationGroupId, allocationSubGroupId, allocationInstanceId])
}

// TODO: rename
model FlagSubmission {
    flagId               String             @map("flag_id")
    title                String // e.g. "Interim Report", "Final Submission"
    deadline             DateTime
    weight               Int
    // ---
    allocationGroupId    String             @map("allocation_group_id")
    allocationSubGroupId String             @map("allocation_sub_group_id")
    allocationInstanceId String             @map("allocation_instance_id")
    // ---
    allocationInstance   AllocationInstance @relation(map: "allocation_instance", fields: [allocationGroupId, allocationSubGroupId, allocationInstanceId], references: [allocationGroupId, allocationSubGroupId, id], onDelete: Cascade)

    @@id(name: "flagSubmissionId", [flagId, allocationGroupId, allocationSubGroupId, allocationInstanceId])
    @@map("flag_submission")
}

model AssessmentComponent {
    flagId               String     @map("flag_id")
    submissionId         String     @map("submission_id")
    title                String
    description          String
    weight               Int
    layoutIndex          Int        @map("layout_index")
    markerType           MarkerType @map("marker_type")
    // ---
    allocationGroupId    String     @map("allocation_group_id")
    allocationSubGroupId String     @map("allocation_sub_group_id")
    allocationInstanceId String     @map("allocation_instance_id")

    @@id(name: "assessmentComponentId", [flagId, submissionId, markerType, allocationGroupId, allocationSubGroupId, allocationInstanceId])
    @@map("assessment_component")
}

model ComponentScore {
    id                   String             @id @default(uuid())
    markerId             String             @map("marker_id")
    studentId            String             @map("student_id")
    flagId               String             @map("flag_id")
    submissionId         String             @map("submission_id")
    grade                Int
    justification        String
    draft                Boolean
    markerType           MarkerType         @map("marker_type")
    // ---
    allocationGroupId    String             @map("allocation_group_id")
    allocationSubGroupId String             @map("allocation_sub_group_id")
    allocationInstanceId String             @map("allocation_instance_id")
    // ---
    allocationInstance   AllocationInstance @relation(map: "allocation_instance", fields: [allocationGroupId, allocationSubGroupId, allocationInstanceId], references: [allocationGroupId, allocationSubGroupId, id], onDelete: Cascade)

    @@unique([markerId, studentId, flagId, submissionId, allocationGroupId, allocationSubGroupId, allocationInstanceId])
    @@map("component_score")
}

// table collecting the component scores together and attaches a tick box to each component score (recommend for prize) + also an optional summary box

model FinalGrade {
    id                   String             @id @default(uuid())
    studentId            String             @map("student_id")
    grade                Int
    // ---
    allocationGroupId    String             @map("allocation_group_id")
    allocationSubGroupId String             @map("allocation_sub_group_id")
    allocationInstanceId String             @map("allocation_instance_id")
    // ---
    allocationInstance   AllocationInstance @relation(map: "allocation_instance", fields: [allocationGroupId, allocationSubGroupId, allocationInstanceId], references: [allocationGroupId, allocationSubGroupId, id], onDelete: Cascade)

    @@unique([studentId, allocationGroupId, allocationSubGroupId, allocationInstanceId])
    @@map("final_grade")
}

model Flag {
    id                   String             @id @default(uuid())
    title                String
    // ---
    allocationGroupId    String             @map("allocation_group_id")
    allocationSubGroupId String             @map("allocation_sub_group_id")
    allocationInstanceId String             @map("allocation_instance_id")
    // ---
    allocationInstance   AllocationInstance @relation(map: "allocation_instance", fields: [allocationGroupId, allocationSubGroupId, allocationInstanceId], references: [allocationGroupId, allocationSubGroupId, id], onDelete: Cascade)
    // ---
    flagOnProjects       FlagOnProject[]
    flagOnStudents       FlagOnStudent[]

    @@unique([id, allocationGroupId, allocationSubGroupId, allocationInstanceId])
    @@unique([title, allocationGroupId, allocationSubGroupId, allocationInstanceId])
}

model FlagOnProject {
    flag      Flag    @relation(fields: [flagId], references: [id], onDelete: Cascade)
    flagId    String  @map("flag_id")
    project   Project @relation(fields: [projectId], references: [id], onDelete: Cascade)
    projectId String  @map("project_id")

    @@id([flagId, projectId])
}

model FlagOnStudent {
    flag                 Flag               @relation(fields: [flagId], references: [id], onDelete: Cascade)
    flagId               String             @map("flag_id")
    student              StudentDetails     @relation(fields: [studentId, allocationGroupId, allocationSubGroupId, allocationInstanceId], references: [userId, allocationGroupId, allocationSubGroupId, allocationInstanceId], onDelete: Cascade)
    studentId            String             @map("student_id")
    // ---
    allocationGroupId    String             @map("allocation_group_id")
    allocationSubGroupId String             @map("allocation_sub_group_id")
    allocationInstanceId String             @map("allocation_instance_id")
    // ---
    allocationInstance   AllocationInstance @relation(map: "allocation_instance", fields: [allocationGroupId, allocationSubGroupId, allocationInstanceId], references: [allocationGroupId, allocationSubGroupId, id], onDelete: Cascade)

    @@id(name: "flagOnStudentId", map: "flag_on_student_id", [flagId, studentId, allocationGroupId, allocationSubGroupId, allocationInstanceId])
    @@map("flag_on_student")
}

model Tag {
    id                   String             @id @default(uuid())
    title                String
    // ---
    allocationGroupId    String             @map("allocation_group_id")
    allocationSubGroupId String             @map("allocation_sub_group_id")
    allocationInstanceId String             @map("allocation_instance_id")
    // ---
    allocationInstance   AllocationInstance @relation(map: "allocation_instance", fields: [allocationGroupId, allocationSubGroupId, allocationInstanceId], references: [allocationGroupId, allocationSubGroupId, id], onDelete: Cascade)
    // ---
    tagOnProject         TagOnProject[]

    @@unique([title, allocationGroupId, allocationSubGroupId, allocationInstanceId])
}

model TagOnProject {
    tag       Tag     @relation(fields: [tagId], references: [id], onDelete: Cascade)
    tagId     String  @map("tag_id")
    project   Project @relation(fields: [projectId], references: [id], onDelete: Cascade)
    projectId String  @map("project_id")

    @@id([tagId, projectId])
}

model Algorithm {
    algName              String             @map("alg_name")
    displayName          String             @map("display_name")
    description          String?
    targetModifier       Int                @default(0) @map("target_modifier")
    upperBoundModifier   Int                @default(0) @map("upper_bound_modifier")
    maxRank              Int                @default(-1) @map("max_rank")
    flag1                AlgorithmFlag      @map("flag_1")
    flag2                AlgorithmFlag?     @map("flag_2")
    flag3                AlgorithmFlag?     @map("flag_3")
    matchingResultData   Json               @map("matching_result_data")
    // ---
    allocationGroupId    String             @map("allocation_group_id")
    allocationSubGroupId String             @map("allocation_sub_group_id")
    allocationInstanceId String             @map("allocation_instance_id")
    // ---
    allocationInstance   AllocationInstance @relation(fields: [allocationGroupId, allocationSubGroupId, allocationInstanceId], references: [allocationGroupId, allocationSubGroupId, id], onDelete: Cascade)

    @@id(name: "algorithmId", [algName, allocationGroupId, allocationSubGroupId, allocationInstanceId])
}

model User {
    id              String           @id
    name            String
    email           String           @unique
    userInInstances UserInInstance[]
    adminSpaces     AdminInSpace[]
}<|MERGE_RESOLUTION|>--- conflicted
+++ resolved
@@ -198,10 +198,6 @@
     supervisorId                 String              @map("supervisor_id")
     preAllocatedStudentId        String?             @map("pre_allocated_student_id")
     specialTechnicalRequirements String?             @map("special_technical_requirements")
-<<<<<<< HEAD
-    specialCircumstances         String?             @map("special_circumstances")
-=======
->>>>>>> bc49b179
     latestEditDateTime           DateTime            @default(now()) @map("latest_edit_date_time")
     interimMark                  Int                 @default(0) @map("interim_mark")
     interimMarkSaved             Int[]               @default([]) @map("interim_mark_saved")
