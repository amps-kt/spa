generator client {
    provider = "prisma-client-js"
}

datasource db {
    provider = "postgresql"
    url      = env("DATABASE_URL")
}

enum Role {
    ADMIN
    SUPERVISOR
    STUDENT
}

enum AdminLevel {
    SUPER
    GROUP
    SUB_GROUP
    NONE
}

enum Stage {
    SETUP
    PROJECT_SUBMISSION
    PROJECT_SELECTION
    PROJECT_ALLOCATION
    ALLOCATION_ADJUSTMENT
    ALLOCATION_PUBLICATION
}

enum AlgorithmFlag {
    MAXSIZE
    GEN
    GRE
    MINCOST
    MINSQCOST
    LSB
}

enum PreferenceType {
    SHORTLIST
    PREFERENCE
}

enum MarkerType {
    SUPERVISOR
    READER
}

model Invitation {
    email                String
    allocationGroupId    String @map("allocation_group_id")
    allocationSubGroupId String @map("allocation_sub_group_id")
    allocationInstanceId String @map("allocation_instance_id")

    @@id(name: "invitationId", [email, allocationGroupId, allocationSubGroupId, allocationInstanceId])
}

model UserInInstance {
    user                      User                        @relation(fields: [userId], references: [id], onDelete: Cascade)
    userId                    String                      @map("user_id")
    role                      Role
    joined                    Boolean                     @default(false)
    // ---
    allocationGroupId         String                      @map("allocation_group_id")
    allocationSubGroupId      String                      @map("allocation_sub_group_id")
    allocationInstanceId      String                      @map("allocation_instance_id")
    allocationInstance        AllocationInstance          @relation(map: "allocation_instance", fields: [allocationGroupId, allocationSubGroupId, allocationInstanceId], references: [allocationGroupId, allocationSubGroupId, id], onDelete: Cascade)
    // ---
    studentAllocation         ProjectAllocation?          @relation(name: "project_allocation") // TODO: move to student details
    studentDetails            StudentDetails[]            @relation(name: "student_details")
    studentPreferences        Preference[] // TODO: move to student details
    // ---
    supervisorInstanceDetails SupervisorInstanceDetails[] @relation(name: "supervisor_details")
    supervisorProjects        Project[]
    projectAllocationReader   ProjectAllocationReader[]

    @@id(name: "instanceMembership", [userId, allocationGroupId, allocationSubGroupId, allocationInstanceId])
}

model AdminInSpace {
    systemId             String     @id @default(uuid()) @map("system_id")
    user                 User       @relation(fields: [userId], references: [id], onDelete: Cascade)
    userId               String     @map("user_id")
    adminLevel           AdminLevel @map("admin_level")
    // ---
    allocationGroupId    String?    @map("allocation_group_id")
    allocationSubGroupId String?    @map("allocation_sub_group_id")
}

model AllocationGroup {
    id                  String               @id
    displayName         String               @unique @map("display_name")
    allocationSubGroups AllocationSubGroup[]
}

model AllocationSubGroup {
    id                  String
    displayName         String               @map("display_name")
    // ---
    allocationGroupId   String               @map("allocation_group_id")
    allocationGroup     AllocationGroup      @relation(fields: [allocationGroupId], references: [id], onDelete: Cascade)
    // ---
    allocationInstances AllocationInstance[]

    @@id(name: "subGroupId", [allocationGroupId, id])
}

model AllocationInstance {
    id                           String // TODO: consider renaming
    displayName                  String                 @map("display_name")
    stage                        Stage                  @default(SETUP)
    selectedAlgName              String?                @map("selected_alg_name")
    parentInstanceId             String?                @map("parent_instance_id")
    // supervisor details
    projectSubmissionDeadline    DateTime               @map("project_submission_deadline")
    supervisorAllocationAccess   Boolean                @default(false) @map("supervisor_allocation_access")
    // student details
    minPreferences               Int                    @map("min_preferences")
    maxPreferences               Int                    @map("max_preferences")
    maxPreferencesPerSupervisor  Int                    @map("max_preferences_per_supervisor")
    preferenceSubmissionDeadline DateTime               @map("preference_submission_deadline")
    studentAllocationAccess      Boolean                @default(false) @map("student_allocation_access")
    // reader details
    interimMarkingDeadline       DateTime               @default(now()) @map("interim_marking_deadline")
    markingSubmissionDeadline    DateTime               @default(now()) @map("marking_submission_deadline")
    // ---
    allocationSubGroup           AllocationSubGroup     @relation(fields: [allocationGroupId, allocationSubGroupId], references: [allocationGroupId, id], onDelete: Cascade)
    allocationGroupId            String                 @map("allocation_group_id")
    allocationSubGroupId         String                 @map("allocation_sub_group_id")
    // ---
    adminInstanceDetails         AdminInstanceDetails[]
    users                        UserInInstance[]
    projects                     Project[]
    algorithms                   Algorithm[]
    flags                        Flag[]
    tags                         Tag[]
    studentFlags                 FlagOnStudent[]
    flagSubmissions              FlagSubmission[] // TODO: rename
    componentScores              ComponentScore[]
    finalGrades                  FinalGrade[]

    @@id(name: "instanceId", [allocationGroupId, allocationSubGroupId, id])
}

model AdminInstanceDetails {
    exportedToExternalSystem Boolean            @default(false) @map("exported_to_external_system")
    allStudentsChecked       Boolean            @default(false) @map("all_students_checked")
    allSupervisorsChecked    Boolean            @default(false) @map("all_supervisors_checked")
    // ---
    allocationGroupId        String             @map("allocation_group_id")
    allocationSubGroupId     String             @map("allocation_sub_group_id")
    allocationInstanceId     String             @map("allocation_instance_id")
    allocationInstance       AllocationInstance @relation(map: "allocation_instance", fields: [allocationGroupId, allocationSubGroupId, allocationInstanceId], references: [allocationGroupId, allocationSubGroupId, id], onDelete: Cascade, onUpdate: Cascade)

    @@id([allocationGroupId, allocationSubGroupId, allocationInstanceId])
}

model StudentDetails {
    studentLevel             Int               @map("student_level")
    submittedPreferences     Boolean           @default(false) @map("submitted_preferences")
    latestSubmissionDateTime DateTime?         @map("latest_submission_date_time")
    // ---
    userId                   String            @map("user_id")
    allocationGroupId        String            @map("allocation_group_id")
    allocationSubGroupId     String            @map("allocation_sub_group_id")
    allocationInstanceId     String            @map("allocation_instance_id")
    // ---
    userInInstance           UserInInstance    @relation(name: "student_details", fields: [userId, allocationGroupId, allocationSubGroupId, allocationInstanceId], references: [userId, allocationGroupId, allocationSubGroupId, allocationInstanceId], onDelete: Cascade, onUpdate: Cascade)
    preferences              SavedPreference[]
    flagsOnStudent           FlagOnStudent[]

    @@id(name: "detailsId", [userId, allocationGroupId, allocationSubGroupId, allocationInstanceId])
}

model SupervisorInstanceDetails {
    projectAllocationLowerBound Int            @map("project_allocation_lower_bound")
    projectAllocationTarget     Int            @map("project_allocation_target")
    projectAllocationUpperBound Int            @map("project_allocation_upper_bound")
    // ---
    userId                      String         @map("user_id")
    allocationGroupId           String         @map("allocation_group_id")
    allocationSubGroupId        String         @map("allocation_sub_group_id")
    allocationInstanceId        String         @map("allocation_instance_id")
    // ---
    userInInstance              UserInInstance @relation(name: "supervisor_details", fields: [userId, allocationGroupId, allocationSubGroupId, allocationInstanceId], references: [userId, allocationGroupId, allocationSubGroupId, allocationInstanceId], onDelete: Cascade, onUpdate: Cascade)

    @@id(name: "detailsId", [userId, allocationGroupId, allocationSubGroupId, allocationInstanceId])
}

model Project {
    id                           String              @id @default(uuid())
    title                        String
    description                  String
    capacityLowerBound           Int                 @map("capacity_lower_bound")
    capacityUpperBound           Int                 @map("capacity_upper_bound")
    supervisorId                 String              @map("supervisor_id")
    preAllocatedStudentId        String?             @map("pre_allocated_student_id")
    specialTechnicalRequirements String?             @map("special_technical_requirements")
    latestEditDateTime           DateTime            @default(now()) @map("latest_edit_date_time")
    // ---
    allocationInstance           AllocationInstance  @relation(map: "allocation_instance", fields: [allocationGroupId, allocationSubGroupId, allocationInstanceId], references: [allocationGroupId, allocationSubGroupId, id], onDelete: Cascade)
    supervisor                   UserInInstance      @relation(fields: [supervisorId, allocationGroupId, allocationSubGroupId, allocationInstanceId], references: [userId, allocationGroupId, allocationSubGroupId, allocationInstanceId], onDelete: Cascade)
    // ---
    allocationGroupId            String              @map("allocation_group_id")
    allocationSubGroupId         String              @map("allocation_sub_group_id")
    allocationInstanceId         String              @map("allocation_instance_id")
    // ---
    flagOnProjects               FlagOnProject[] // TODO: rename to flagsOnProject
    tagOnProject                 TagOnProject[] // TODO: rename to tagsOnProject
    inStudentPreferences         Preference[]
    inStudentSavedPreferences    SavedPreference[]
    allocations                  ProjectAllocation[]

    @@unique([title, allocationGroupId, allocationSubGroupId, allocationInstanceId])
}

model Preference {
    projectId            String         @map("project_id")
    userId               String         @map("user_id")
    rank                 Float
    type                 PreferenceType
    // ---
    allocationGroupId    String         @map("allocation_group_id")
    allocationSubGroupId String         @map("allocation_sub_group_id")
    allocationInstanceId String         @map("allocation_instance_id")
    // ---
    project              Project        @relation(fields: [projectId], references: [id], onDelete: Cascade)
    student              UserInInstance @relation(fields: [userId, allocationGroupId, allocationSubGroupId, allocationInstanceId], references: [userId, allocationGroupId, allocationSubGroupId, allocationInstanceId], onDelete: Cascade)

    @@id(name: "preferenceId", [projectId, userId, allocationGroupId, allocationSubGroupId, allocationInstanceId])
}

model SavedPreference {
    projectId            String         @map("project_id")
    userId               String         @map("user_id")
    rank                 Int
    // ---
    allocationGroupId    String         @map("allocation_group_id")
    allocationSubGroupId String         @map("allocation_sub_group_id")
    allocationInstanceId String         @map("allocation_instance_id")
    // ---
    project              Project        @relation(fields: [projectId], references: [id], onDelete: Cascade)
    student              StudentDetails @relation(fields: [userId, allocationGroupId, allocationSubGroupId, allocationInstanceId], references: [userId, allocationGroupId, allocationSubGroupId, allocationInstanceId], onDelete: Cascade)

    @@id([projectId, userId])
    @@unique([projectId, userId, rank])
    @@map("saved_preference")
}

model ProjectAllocation {
    projectId               String                    @map("project_id")
    userId                  String                    @map("user_id")
    studentRanking          Int                       @map("student_ranking")
    specialCircumstances    String?                   @map("special_circumstances")
    // ---
    allocationGroupId       String                    @map("allocation_group_id")
    allocationSubGroupId    String                    @map("allocation_sub_group_id")
    allocationInstanceId    String                    @map("allocation_instance_id")
    // ---
    project                 Project                   @relation(fields: [projectId], references: [id], onDelete: Cascade)
    student                 UserInInstance            @relation(name: "project_allocation", fields: [userId, allocationGroupId, allocationSubGroupId, allocationInstanceId], references: [userId, allocationGroupId, allocationSubGroupId, allocationInstanceId], onDelete: Cascade)
    projectAllocationReader ProjectAllocationReader[]

    @@id(name: "allocationId", [projectId, userId, allocationGroupId, allocationSubGroupId, allocationInstanceId])
    @@unique([userId, allocationGroupId, allocationSubGroupId, allocationInstanceId])
}

model ProjectAllocationReader {
    readerId             String            @map("reader_id")
    projectId            String            @map("project_id")
    studentId            String            @map("student_id")
    // ---
    allocationGroupId    String            @map("allocation_group_id")
    allocationSubGroupId String            @map("allocation_sub_group_id")
    allocationInstanceId String            @map("allocation_instance_id")
    // ---
    reader               UserInInstance    @relation(fields: [readerId, allocationGroupId, allocationSubGroupId, allocationInstanceId], references: [userId, allocationGroupId, allocationSubGroupId, allocationInstanceId], onDelete: Cascade)
    projectAllocation    ProjectAllocation @relation(fields: [projectId, studentId, allocationGroupId, allocationSubGroupId, allocationInstanceId], references: [projectId, userId, allocationGroupId, allocationSubGroupId, allocationInstanceId], onDelete: Cascade)
    // TODO: rename

    @@id(name: "projectAllocationReaderId", [readerId, projectId, studentId, allocationGroupId, allocationSubGroupId, allocationInstanceId])
}

<<<<<<< HEAD
=======
// TODO: rename
>>>>>>> 21967a74
model FlagSubmission {
    flagId               String             @map("flag_id")
    title                String // e.g. "Interim Report", "Final Submission"
    deadline             DateTime
    weight               Int
    // ---
    allocationGroupId    String             @map("allocation_group_id")
    allocationSubGroupId String             @map("allocation_sub_group_id")
    allocationInstanceId String             @map("allocation_instance_id")
    // ---
    allocationInstance   AllocationInstance @relation(map: "allocation_instance", fields: [allocationGroupId, allocationSubGroupId, allocationInstanceId], references: [allocationGroupId, allocationSubGroupId, id], onDelete: Cascade)

    @@id(name: "flagSubmissionId", [flagId, allocationGroupId, allocationSubGroupId, allocationInstanceId])
    @@map("flag_submission")
}

model AssessmentComponent {
    flagId               String     @map("flag_id")
    submissionId         String     @map("submission_id")
    title                String
    description          String
    weight               Int
    layoutIndex          Int        @map("layout_index")
    markerType           MarkerType @map("marker_type")
    // ---
    allocationGroupId    String     @map("allocation_group_id")
    allocationSubGroupId String     @map("allocation_sub_group_id")
    allocationInstanceId String     @map("allocation_instance_id")

    @@id(name: "assessmentComponentId", [flagId, submissionId, markerType, allocationGroupId, allocationSubGroupId, allocationInstanceId])
    @@map("assessment_component")
}

model ComponentScore {
    id                   String             @id @default(uuid())
    markerId             String             @map("marker_id")
    studentId            String             @map("student_id")
    flagId               String             @map("flag_id")
    submissionId         String             @map("submission_id")
    grade                Int
    justification        String
    draft                Boolean
    markerType           MarkerType         @map("marker_type")
    // ---
    allocationGroupId    String             @map("allocation_group_id")
    allocationSubGroupId String             @map("allocation_sub_group_id")
    allocationInstanceId String             @map("allocation_instance_id")
    // ---
    allocationInstance   AllocationInstance @relation(map: "allocation_instance", fields: [allocationGroupId, allocationSubGroupId, allocationInstanceId], references: [allocationGroupId, allocationSubGroupId, id], onDelete: Cascade)

    @@unique([markerId, studentId, flagId, submissionId, allocationGroupId, allocationSubGroupId, allocationInstanceId])
    @@map("component_score")
}

// table collecting the component scores together and attaches a tick box to each component score (recommend for prize) + also an optional summary box

model FinalGrade {
    id                   String             @id @default(uuid())
    studentId            String             @map("student_id")
    grade                Int
    // ---
    allocationGroupId    String             @map("allocation_group_id")
    allocationSubGroupId String             @map("allocation_sub_group_id")
    allocationInstanceId String             @map("allocation_instance_id")
    // ---
    allocationInstance   AllocationInstance @relation(map: "allocation_instance", fields: [allocationGroupId, allocationSubGroupId, allocationInstanceId], references: [allocationGroupId, allocationSubGroupId, id], onDelete: Cascade)

    @@unique([studentId, allocationGroupId, allocationSubGroupId, allocationInstanceId])
    @@map("final_grade")
}

model Flag {
    id                   String             @id @default(uuid())
    title                String
    // ---
    allocationGroupId    String             @map("allocation_group_id")
    allocationSubGroupId String             @map("allocation_sub_group_id")
    allocationInstanceId String             @map("allocation_instance_id")
    // ---
    allocationInstance   AllocationInstance @relation(map: "allocation_instance", fields: [allocationGroupId, allocationSubGroupId, allocationInstanceId], references: [allocationGroupId, allocationSubGroupId, id], onDelete: Cascade)
    // ---
    flagOnProjects       FlagOnProject[]
    flagOnStudents       FlagOnStudent[]

    @@unique([id, allocationGroupId, allocationSubGroupId, allocationInstanceId])
    @@unique([title, allocationGroupId, allocationSubGroupId, allocationInstanceId])
}

model FlagOnProject {
    flag      Flag    @relation(fields: [flagId], references: [id], onDelete: Cascade)
    flagId    String  @map("flag_id")
    project   Project @relation(fields: [projectId], references: [id], onDelete: Cascade)
    projectId String  @map("project_id")

    @@id([flagId, projectId])
}

model FlagOnStudent {
    flag                 Flag               @relation(fields: [flagId], references: [id], onDelete: Cascade)
    flagId               String             @map("flag_id")
    student              StudentDetails     @relation(fields: [studentId, allocationGroupId, allocationSubGroupId, allocationInstanceId], references: [userId, allocationGroupId, allocationSubGroupId, allocationInstanceId], onDelete: Cascade)
    studentId            String             @map("student_id")
    // ---
    allocationGroupId    String             @map("allocation_group_id")
    allocationSubGroupId String             @map("allocation_sub_group_id")
    allocationInstanceId String             @map("allocation_instance_id")
    // ---
    allocationInstance   AllocationInstance @relation(map: "allocation_instance", fields: [allocationGroupId, allocationSubGroupId, allocationInstanceId], references: [allocationGroupId, allocationSubGroupId, id], onDelete: Cascade)

    @@id(name: "flagOnStudentId", map: "flag_on_student_id", [flagId, studentId, allocationGroupId, allocationSubGroupId, allocationInstanceId])
    @@map("flag_on_student")
}

model Tag {
    id                   String             @id @default(uuid())
    title                String
    // ---
    allocationGroupId    String             @map("allocation_group_id")
    allocationSubGroupId String             @map("allocation_sub_group_id")
    allocationInstanceId String             @map("allocation_instance_id")
    // ---
    allocationInstance   AllocationInstance @relation(map: "allocation_instance", fields: [allocationGroupId, allocationSubGroupId, allocationInstanceId], references: [allocationGroupId, allocationSubGroupId, id], onDelete: Cascade)
    // ---
    tagOnProject         TagOnProject[]

    @@unique([title, allocationGroupId, allocationSubGroupId, allocationInstanceId])
}

model TagOnProject {
    tag       Tag     @relation(fields: [tagId], references: [id], onDelete: Cascade)
    tagId     String  @map("tag_id")
    project   Project @relation(fields: [projectId], references: [id], onDelete: Cascade)
    projectId String  @map("project_id")

    @@id([tagId, projectId])
}

model Algorithm {
    algName              String             @map("alg_name")
    displayName          String             @map("display_name")
    description          String?
    targetModifier       Int                @default(0) @map("target_modifier")
    upperBoundModifier   Int                @default(0) @map("upper_bound_modifier")
    maxRank              Int                @default(-1) @map("max_rank")
    flag1                AlgorithmFlag      @map("flag_1")
    flag2                AlgorithmFlag?     @map("flag_2")
    flag3                AlgorithmFlag?     @map("flag_3")
    matchingResultData   Json               @map("matching_result_data")
    // ---
    allocationGroupId    String             @map("allocation_group_id")
    allocationSubGroupId String             @map("allocation_sub_group_id")
    allocationInstanceId String             @map("allocation_instance_id")
    // ---
    allocationInstance   AllocationInstance @relation(fields: [allocationGroupId, allocationSubGroupId, allocationInstanceId], references: [allocationGroupId, allocationSubGroupId, id], onDelete: Cascade)

    @@id(name: "algorithmId", [algName, allocationGroupId, allocationSubGroupId, allocationInstanceId])
}

model User {
    id              String           @id
    name            String
    email           String           @unique
    userInInstances UserInInstance[]
    adminSpaces     AdminInSpace[]
}<|MERGE_RESOLUTION|>--- conflicted
+++ resolved
@@ -283,10 +283,7 @@
     @@id(name: "projectAllocationReaderId", [readerId, projectId, studentId, allocationGroupId, allocationSubGroupId, allocationInstanceId])
 }
 
-<<<<<<< HEAD
-=======
 // TODO: rename
->>>>>>> 21967a74
 model FlagSubmission {
     flagId               String             @map("flag_id")
     title                String // e.g. "Interim Report", "Final Submission"
