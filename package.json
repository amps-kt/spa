--- conflicted
+++ resolved
@@ -7,17 +7,11 @@
     "build": "next build",
     "start": "next start",
     "lint": "next lint",
-<<<<<<< HEAD
-    "db": "prisma db push",
-    "seed": "tsx src/db/seed.ts",
-    "unseed": "tsx src/db/unseed.ts"
-=======
     "postinstall": "prisma generate",
     "db:push": "prisma db push",
     "db:generate": "prisma generate",
     "db:seed": "tsx src/db/seed.ts",
     "db:unseed": "tsx src/db/unseed.ts"
->>>>>>> 7f64bfc9
   },
   "dependencies": {
     "@auth/prisma-adapter": "^1.0.2",
