--- conflicted
+++ resolved
@@ -5,18 +5,11 @@
   "tsx": true,
   "tailwind": {
     "config": "tailwind.config.ts",
-<<<<<<< HEAD
     "css": "app/app.css",
-=======
-    "css": "src/styles/globals.css",
->>>>>>> e1dd43ba
     "baseColor": "slate",
     "cssVariables": true,
     "prefix": ""
   },
-<<<<<<< HEAD
-  "aliases": { "components": "@/components", "utils": "@/lib/utils" }
-=======
   "aliases": {
     "components": "@/components",
     "utils": "@/lib/utils",
@@ -25,5 +18,4 @@
     "hooks": "@/lib/hooks"
   },
   "iconLibrary": "lucide"
->>>>>>> e1dd43ba
 }