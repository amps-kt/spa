import {
<<<<<<< HEAD
  StudentPreferenceType as PreferenceType,
  ReaderPreferenceType,
  type PrismaClient,
  Stage,
=======
  PreferenceType,
  type PrismaClient,
  Stage,
  AllocationMethod as DB_AllocationMethod,
>>>>>>> 28a2151a
} from "@prisma/client";
import { z } from "zod";

type PrismaTransactionClient = Omit<
  PrismaClient,
  "$connect" | "$disconnect" | "$on" | "$transaction" | "$use" | "$extends"
>;

export type DB = PrismaClient;
export type TX = PrismaTransactionClient;

export type {
  Algorithm as DB_Algorithm,
  AllocationGroup as DB_AllocationGroup,
  AllocationInstance as DB_AllocationInstance,
  AllocationSubGroup as DB_AllocationSubGroup,
  AssessmentCriterion as DB_AssessmentCriterion,
  CriterionScore as DB_CriterionScore,
  FinalGrade as DB_FinalGrade,
  Flag as DB_Flag,
  FlagOnProject as DB_FlagOnProject,
  UnitOfAssessment as DB_UnitOfAssessment,
  GroupAdmin as DB_GroupAdmin,
  MarkingSubmission as DB_MarkingSubmission,
  MatchingPair as DB_MatchingPair,
  MatchingResult as DB_MatchingResult,
  Project as DB_Project,
  ReaderDetails as DB_ReaderDetails,
  ReaderProjectAllocation as DB_ReaderProjectAllocation,
  StudentDetails as DB_StudentDetails,
  StudentDraftPreference as DB_StudentDraftPreference,
  StudentProjectAllocation as DB_StudentProjectAllocation,
  StudentSubmittedPreference as DB_StudentSubmittedPreference,
  SubGroupAdmin as DB_SubGroupAdmin,
  SuperAdmin as DB_SuperAdmin,
  SupervisorDetails as DB_SupervisorDetails,
  Tag as DB_Tag,
  TagOnProject as DB_TagOnProject,
  User as DB_User,
  UserInInstance as DB_UserInInstance,
} from "@prisma/client";

export const Role = {
  ADMIN: "ADMIN",
  SUPERVISOR: "SUPERVISOR",
  READER: "READER",
  STUDENT: "STUDENT",
} as const;

export type Role = (typeof Role)[keyof typeof Role];

export const roleSchema = z.enum([
  Role.ADMIN,
  Role.SUPERVISOR,
  Role.READER,
  Role.STUDENT,
]);

const RoleDisplayName: Record<Role, string> = {
  [Role.ADMIN]: "Admin",
  [Role.SUPERVISOR]: "Supervisor",
  [Role.READER]: "Reader",
  [Role.STUDENT]: "Student",
};

export const getRoleDisplayName = (role: Role): string => RoleDisplayName[role];

export const stageOrd = {
  [Stage.SETUP]: 1,
  [Stage.PROJECT_SUBMISSION]: 2,
  [Stage.STUDENT_BIDDING]: 3,
  [Stage.PROJECT_ALLOCATION]: 4,
  [Stage.ALLOCATION_ADJUSTMENT]: 5,
  [Stage.ALLOCATION_PUBLICATION]: 6,
  [Stage.READER_BIDDING]: 7,
  [Stage.READER_ALLOCATION]: 8,
  [Stage.MARK_SUBMISSION]: 9,
  [Stage.GRADE_PUBLICATION]: 10,
} as const;

export const AdminLevel = {
  SUPER: "SUPER",
  GROUP: "GROUP",
  SUB_GROUP: "SUB_GROUP",
  NONE: "NONE",
} as const;

export const adminLevelOrd = {
  [AdminLevel.SUPER]: 3,
  [AdminLevel.GROUP]: 2,
  [AdminLevel.SUB_GROUP]: 1,
  [AdminLevel.NONE]: 0,
} as const;

export const stageSchema = z.enum([
  Stage.SETUP,
  Stage.PROJECT_SUBMISSION,
  Stage.STUDENT_BIDDING,
  Stage.PROJECT_ALLOCATION,
  Stage.ALLOCATION_ADJUSTMENT,
  Stage.ALLOCATION_PUBLICATION,
  Stage.READER_BIDDING,
  Stage.READER_ALLOCATION,
  Stage.MARK_SUBMISSION,
  Stage.GRADE_PUBLICATION,
]);

export const adminLevelSchema = z.enum([
  AdminLevel.SUPER,
  AdminLevel.GROUP,
  AdminLevel.SUB_GROUP,
  AdminLevel.NONE,
]);

export type AdminLevel = z.infer<typeof adminLevelSchema>;

export const markerTypeSchema = z.enum([Role.SUPERVISOR, Role.READER]);

export const preferenceTypeSchema = z.enum([
  PreferenceType.SHORTLIST,
  PreferenceType.PREFERENCE,
]);

// I hate this name
export const extendedPreferenceTypeSchema = z.enum([
  PreferenceType.SHORTLIST,
  PreferenceType.PREFERENCE,
  "SUBMITTED",
]);

// I hate this name
export type ExtendedPreferenceType = z.infer<
  typeof extendedPreferenceTypeSchema
>;

<<<<<<< HEAD
// I hate this name
export const ExtendedReaderPreferenceType = {
  ACCEPTABLE: "ACCEPTABLE",
  [ReaderPreferenceType.PREFERRED]: ReaderPreferenceType.PREFERRED,
  [ReaderPreferenceType.UNACCEPTABLE]: ReaderPreferenceType.UNACCEPTABLE,
} as const;

export const extendedReaderPreferenceTypeSchema = z.enum([
  ExtendedReaderPreferenceType.PREFERRED,
  ExtendedReaderPreferenceType.UNACCEPTABLE,
  ExtendedReaderPreferenceType.ACCEPTABLE,
]);

export type ExtendedReaderPreferenceType = z.infer<
  typeof extendedReaderPreferenceTypeSchema
>;

=======
export const allocationMethodSchema = z.enum([
  DB_AllocationMethod.PRE_ALLOCATED,
  DB_AllocationMethod.ALGORITHMIC,
  DB_AllocationMethod.MANUAL,
  DB_AllocationMethod.RANDOM,
]);

>>>>>>> 28a2151a
export {
  AlgorithmFlag,
  StudentPreferenceType as PreferenceType,
  ReaderPreferenceType as DB_ReaderPreferenceType,
  Stage,
  MarkerType,
  AllocationMethod,
} from "@prisma/client";

export type New<T> = Omit<T, "id">;<|MERGE_RESOLUTION|>--- conflicted
+++ resolved
@@ -1,15 +1,9 @@
 import {
-<<<<<<< HEAD
   StudentPreferenceType as PreferenceType,
   ReaderPreferenceType,
   type PrismaClient,
   Stage,
-=======
-  PreferenceType,
-  type PrismaClient,
-  Stage,
   AllocationMethod as DB_AllocationMethod,
->>>>>>> 28a2151a
 } from "@prisma/client";
 import { z } from "zod";
 
@@ -145,7 +139,6 @@
   typeof extendedPreferenceTypeSchema
 >;
 
-<<<<<<< HEAD
 // I hate this name
 export const ExtendedReaderPreferenceType = {
   ACCEPTABLE: "ACCEPTABLE",
@@ -163,7 +156,6 @@
   typeof extendedReaderPreferenceTypeSchema
 >;
 
-=======
 export const allocationMethodSchema = z.enum([
   DB_AllocationMethod.PRE_ALLOCATED,
   DB_AllocationMethod.ALGORITHMIC,
@@ -171,7 +163,6 @@
   DB_AllocationMethod.RANDOM,
 ]);
 
->>>>>>> 28a2151a
 export {
   AlgorithmFlag,
   StudentPreferenceType as PreferenceType,
