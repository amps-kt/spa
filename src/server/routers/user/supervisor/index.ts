--- conflicted
+++ resolved
@@ -155,15 +155,11 @@
         const submissionTarget =
           2 * (targetProjectCount - preAllocatedProjectCount);
 
-<<<<<<< HEAD
         return {
           currentSubmissionCount: projects.length,
           submissionTarget,
           rowProjects,
         };
-=======
-        return { projects, submissionTarget, rowProjects };
->>>>>>> d9d625b3
       },
     ),
 
