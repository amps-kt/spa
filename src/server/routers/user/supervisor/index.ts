--- conflicted
+++ resolved
@@ -158,10 +158,23 @@
       });
     }),
 
-<<<<<<< HEAD
   updateInstanceCapacities: procedure.instance.subGroupAdmin
-=======
-    readings: instanceProcedure
+    .input(
+      z.object({
+        supervisorId: z.string(),
+        capacities: supervisorCapacitiesSchema,
+      }),
+    )
+    .output(supervisorCapacitiesSchema)
+    .mutation(
+      async ({ ctx: { instance }, input: { supervisorId, capacities } }) =>
+        await instance
+          .getSupervisor(supervisorId)
+          .setCapacityDetails(capacities),
+    ),
+
+  // pin
+  readings: instanceProcedure
     .input(z.object({ params: instanceParamsSchema }))
     .query(
       async ({
@@ -178,7 +191,7 @@
             allocationSubGroupId: subGroup,
             allocationInstanceId: instance,
             readerId: userId,
-          }
+          },
         });
 
         const projectIds = [];
@@ -188,43 +201,39 @@
         }
 
         const projects = await ctx.db.project.findMany({
-          where: {
-            id: { in: projectIds}
-          }
+          where: { id: { in: projectIds } },
         });
 
         const projectsAndStudents = [];
 
         for (let i = 0; i < projects.length; i++) {
           if (projects[i].description.length >= 200) {
-            projects[i].description = projects[i].description.slice(0,100)+"...";
+            projects[i].description =
+              projects[i].description.slice(0, 100) + "...";
           }
           const student = await ctx.db.projectAllocation.findFirst({
-            where: {
-              projectId: projects[i].id,
-            }
-          })
+            where: { projectId: projects[i].id },
+          });
           let studentId;
           if (!student) {
             studentId = "N/A";
           } else {
             studentId = student.userId;
           }
-          
-          projectsAndStudents.push({id: projects[i].id,
-                                    title: projects[i].title,
-                                    description: projects[i].description,
-                                    studentId: studentId})
-        }
-
-
-        return {
-          projectsAndStudents
-        };
+
+          projectsAndStudents.push({
+            id: projects[i].id,
+            title: projects[i].title,
+            description: projects[i].description,
+            studentId: studentId,
+          });
+        }
+
+        return { projectsAndStudents };
       },
     ),
 
-    marking: instanceProcedure
+  marking: instanceProcedure
     .input(z.object({ params: instanceParamsSchema }))
     .query(
       async ({
@@ -241,7 +250,7 @@
             allocationSubGroupId: subGroup,
             allocationInstanceId: instance,
             readerId: userId,
-          }
+          },
         });
 
         const projectIds = [];
@@ -251,53 +260,32 @@
         }
 
         const projects = await ctx.db.project.findMany({
-          where: {
-            id: { in: projectIds}
-          }
+          where: { id: { in: projectIds } },
         });
 
         const projectsAndStudents = [];
 
         for (let i = 0; i < projects.length; i++) {
           const student = await ctx.db.projectAllocation.findFirst({
-            where: {
-              projectId: projects[i].id,
-            }
-          })
+            where: { projectId: projects[i].id },
+          });
           let studentId;
           if (!student) {
             studentId = "N/A";
           } else {
             studentId = student.userId;
           }
-          
-          projectsAndStudents.push({id: projects[i].id,
-                                    title: projects[i].title,
-                                    studentId: studentId,
-                                    isMarked: projects[i].interimMarked,})
-        }
-
-
-        return {
-          projectsAndStudents
-        };
+
+          projectsAndStudents.push({
+            id: projects[i].id,
+            title: projects[i].title,
+            studentId: studentId,
+            isMarked: projects[i].interimMarked,
+          });
+        }
+
+        return { projectsAndStudents };
       },
-    ),
-
-  updateInstanceCapacities: instanceAdminProcedure
->>>>>>> e1dd43ba
-    .input(
-      z.object({
-        supervisorId: z.string(),
-        capacities: supervisorCapacitiesSchema,
-      }),
-    )
-    .output(supervisorCapacitiesSchema)
-    .mutation(
-      async ({ ctx: { instance }, input: { supervisorId, capacities } }) =>
-        await instance
-          .getSupervisor(supervisorId)
-          .setCapacityDetails(capacities),
     ),
 
   delete: procedure.instance
