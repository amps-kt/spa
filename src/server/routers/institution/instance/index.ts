import { z } from "zod";

import { formatParamsAsPath } from "@/lib/utils/general/get-instance-path";
import {
  forkedInstanceSchema,
  updatedInstanceSchema,
} from "@/lib/validations/instance-form";
import { instanceParamsSchema } from "@/lib/validations/params";
import { tabGroupSchema } from "@/lib/validations/tabs";

import { procedure } from "@/server/middleware";
import { createTRPCRouter } from "@/server/trpc";

import { algorithmRouter } from "./algorithm";
import { matchingRouter } from "./matching";
import { preferenceRouter } from "./preference";

<<<<<<< HEAD
import { PAGES } from "@/config/pages";
import { AllocationInstance } from "@/data-objects/spaces/instance";
import { forkInstanceTransaction } from "@/db/transactions/fork/transaction";
import { mergeInstanceTrx } from "@/db/transactions/merge/transaction";
import { Role, Stage } from "@/db/types";
import { stageSchema } from "@/db/types";

import {
  flagDtoSchema,
  instanceDtoSchema,
  studentDtoSchema,
  supervisorDtoSchema,
  tagDtoSchema,
} from "@/dto";
import { LinkUserResult, LinkUserResultSchema } from "@/dto/link-user-result";

const tgc = z.object({
  id: z.string(),
  name: z.string(),
  email: z.string(),
  joined: z.boolean(),
  level: z.number(),
  preAllocated: z.boolean(),
});
=======
import { pages } from "@/content/pages";
import { newReaderAllocationSchema } from "@/lib/validations/allocate-readers/new-reader-allocation";
import { assignReadersTx } from "./_utils/assign-readers";
>>>>>>> e1dd43ba

// TODO: add stage checks to stage-specific procedures
export const instanceRouter = createTRPCRouter({
  matching: matchingRouter,
  algorithm: algorithmRouter,
  preference: preferenceRouter,

  /**
   * Check if an instance exists by ID
   */
  exists: procedure.instance.user
    .output(z.boolean())
    .query(async ({ ctx: { instance } }) => await instance.exists()),

  /**
   * Get instance data by ID
   * @throws if the instance doesn't exist
   */
  get: procedure.instance.user
    .output(instanceDtoSchema)
    .query(async ({ ctx: { instance } }) => await instance.get()),

  /**
   * Returns the current stage of an instance with the ID provided
   * @throws if the instance doesn't exist
   */
  currentStage: procedure.instance.user
    .output(stageSchema)
    .query(async ({ ctx: { instance } }) => {
      const { stage } = await instance.get();
      return stage;
    }),

  /**
   * Set the current stage for the specified instance
   */
  setStage: procedure.instance.subGroupAdmin
    .input(z.object({ stage: stageSchema }))
    .output(z.void())
    .mutation(
      async ({ ctx: { instance }, input: { stage } }) =>
        await instance.setStage(stage),
    ),

  // BREAKING returns undefined, and ID instead of alg name
  /**
   * Returns the ID and display name of the currently selected algorithm
   * return empty strings if none is selected
   */
  selectedAlgorithm: procedure.instance.subGroupAdmin
    .output(z.object({ id: z.string(), displayName: z.string() }).optional())
    .query(async ({ ctx: { instance } }) => {
      const alg = await instance.getSelectedAlg();

      if (!alg) return undefined;

      const { id, displayName } = await alg.get();
      return { id, displayName };
    }),

  // TODO do we have this schema (or parts of it) elsewhere?
  /**
   * return the allocations in this instance, in three views:
   * by student, by supervisor, and by project
   */
  projectAllocations: procedure.instance.subGroupAdmin
    .output(
      z.object({
        byStudent: z.array(
          z.object({
            student: z.object({
              id: z.string(),
              name: z.string(),
              email: z.string(),
              ranking: z.number(),
            }),
            project: z.object({ id: z.string(), title: z.string() }),
            supervisor: z.object({ id: z.string(), name: z.string() }),
          }),
        ),
        byProject: z.array(
          z.object({
            project: z.object({
              id: z.string(),
              title: z.string(),
              capacityLowerBound: z.number(),
              capacityUpperBound: z.number(),
            }),
            supervisor: z.object({ id: z.string(), name: z.string() }),
            student: z.object({
              id: z.string(),
              name: z.string(),
              ranking: z.number(),
            }),
          }),
        ),
        bySupervisor: z.array(
          z.object({
            project: z.object({ id: z.string(), title: z.string() }),
            supervisor: z.object({
              id: z.string(),
              name: z.string(),
              email: z.string(),
              allocationLowerBound: z.number(),
              allocationTarget: z.number(),
              allocationUpperBound: z.number(),
            }),
            student: z.object({
              id: z.string(),
              name: z.string(),
              ranking: z.number(),
            }),
          }),
        ),
      }),
    )
    .query(async ({ ctx }) => {
      const allocationData = await ctx.instance.getAllocationData();
      return allocationData.getViews();
    }),

  // TODO review usage of this
  // DEFINITELY it should use std. names
  // MAYBE kill it and use other gets?
  // BREAKING
  getEditFormDetails: procedure.instance.subGroupAdmin
    .output(
      z.object({
        instanceData: instanceDtoSchema,
        flags: z.array(flagDtoSchema),
        tags: z.array(tagDtoSchema),
      }),
    )
    .query(async ({ ctx: { instance } }) => ({
      instanceData: await instance.get(),
      flags: await instance.getFlags(),
      tags: await instance.getTags(),
    })),

  supervisors: procedure.instance.user
    .output(z.array(supervisorDtoSchema))
    .query(async ({ ctx: { instance } }) => await instance.getSupervisors()),

  // BREAKING output type changed
  getSupervisors: procedure.instance.subGroupAdmin
    .output(z.array(supervisorDtoSchema))
    .query(async ({ ctx: { instance } }) => await instance.getSupervisors()),

  // BREAKING input/output type changed
  addSupervisor: procedure.instance.subGroupAdmin
    .input(z.object({ newSupervisor: supervisorDtoSchema }))
    .output(LinkUserResultSchema)
    .mutation(
      async ({ ctx: { instance, institution }, input: { newSupervisor } }) => {
        if (await instance.isSupervisor(newSupervisor.id)) {
          return LinkUserResult.PRE_EXISTING;
        }

        const userExists = institution.userExists(newSupervisor.id);

        if (!userExists) institution.createUser(newSupervisor);

        await instance.linkUser(newSupervisor);
        await instance.linkSupervisor(newSupervisor);

        if (!userExists) return LinkUserResult.CREATED_NEW;
        else return LinkUserResult.OK;
      },
    ),

  // BREAKING input/output type changed
  addSupervisors: procedure.instance.subGroupAdmin
    .input(z.object({ newSupervisors: z.array(supervisorDtoSchema) }))
    .output(z.array(LinkUserResultSchema))
    .mutation(
      async ({ ctx: { instance, institution }, input: { newSupervisors } }) => {
        const existingSupervisorIds = await instance
          .getSupervisors()
          .then((data) => data.map(({ id }) => id));

        const existingUserIds = await institution
          .getUsers()
          .then((data) => data.map(({ id }) => id));

        await institution.createUsers(newSupervisors);

        await instance.linkUsers(newSupervisors);

        await instance.linkSupervisors(newSupervisors);

        return newSupervisors.map((s) => {
          if (existingSupervisorIds.includes(s.id)) {
            return LinkUserResult.PRE_EXISTING;
          }
          if (existingUserIds.includes(s.id)) {
            return LinkUserResult.CREATED_NEW;
          }
          return LinkUserResult.OK;
        });
      },
    ),

  // TODO: rename to e.g. Delete user in instance
  removeSupervisor: procedure.instance.subGroupAdmin
    .input(z.object({ supervisorId: z.string() }))
    .output(z.void())
    .mutation(
      async ({ ctx: { instance }, input: { supervisorId } }) =>
        await instance.unlinkUser(supervisorId),
    ),

  removeSupervisors: procedure.instance.subGroupAdmin
    .input(z.object({ supervisorIds: z.array(z.string()) }))
    .output(z.void())
    .mutation(async ({ ctx: { instance }, input: { supervisorIds } }) =>
      instance.unlinkUsers(supervisorIds),
    ),

  invitedSupervisors: procedure.instance.subGroupAdmin
    .output(
      z.object({
        supervisors: z.array(
          z.object({
            id: z.string(),
            name: z.string(),
            email: z.string(),
            joined: z.boolean(),
          }),
        ),
      }),
    )
    .query(async ({ ctx: { instance } }) => {
      const invitedUsers = await instance.getSupervisors();

      return {
        supervisors: invitedUsers.map((u) => ({
          id: u.id,
          name: u.name,
          email: u.email,
          joined: u.joined,
        })),
      };
    }),

  //  BREAKING output type changed
  students: procedure.instance.user
    .output(
      z.array(
        z.object({
          level: z.number(),
          projectAllocation: z
            .object({ id: z.string(), title: z.string() })
            .optional(),
          id: z.string(),
          name: z.string(),
          email: z.string(),
        }),
      ),
    )
    .query(async ({ ctx: { instance } }) => {
      const studentData = await instance.getStudentAllocationDetails();

      return studentData.map((u) => ({
        id: u.institutionId,
        name: u.fullName,
        email: u.email,
        joined: u.joined,
        level: u.level,
        projectAllocation: u.allocatedProject,
      }));
    }),

  // BREAKING output type changed
  getStudents: procedure.instance.subGroupAdmin
    .output(z.array(studentDtoSchema))
    .query(async ({ ctx: { instance } }) => await instance.getStudents()),

  // BREAKING input/output types changed
  addStudent: procedure.instance.subGroupAdmin
    .input(z.object({ newStudent: studentDtoSchema }))
    .output(LinkUserResultSchema)
    .mutation(
      async ({ ctx: { instance, institution }, input: { newStudent } }) => {
        if (await instance.isStudent(newStudent.id)) {
          return LinkUserResult.PRE_EXISTING;
        }

        const userExists = institution.userExists(newStudent.id);

        if (!userExists) institution.createUser(newStudent);

        await instance.linkUser(newStudent);
        await instance.linkStudents([newStudent]);

        if (!userExists) return LinkUserResult.CREATED_NEW;
        else return LinkUserResult.OK;
      },
    ),

  // BREAKING input/output types changed
  addStudents: procedure.instance.subGroupAdmin
    .input(z.object({ newStudents: z.array(studentDtoSchema) }))
    .output(z.array(LinkUserResultSchema))
    .mutation(
      async ({ ctx: { instance, institution }, input: { newStudents } }) => {
        const existingStudentIds = await instance
          .getStudents()
          .then((data) => data.map(({ id }) => id));

        const existingUserIds = await institution
          .getUsers()
          .then((data) => data.map(({ id }) => id));

        await institution.createUsers(newStudents);

        await instance.linkUsers(newStudents);

        await instance.linkStudents(newStudents);

        return newStudents.map((s) => {
          if (existingStudentIds.includes(s.id)) {
            return LinkUserResult.PRE_EXISTING;
          }
          if (existingUserIds.includes(s.id)) {
            return LinkUserResult.CREATED_NEW;
          }
          return LinkUserResult.OK;
        });
      },
    ),

  removeStudent: procedure.instance.subGroupAdmin
    .input(z.object({ studentId: z.string() }))
    .output(z.void())
    .mutation(async ({ ctx: { instance }, input: { studentId } }) => {
      await instance.unlinkStudent(studentId);
    }),

  removeStudents: procedure.instance.subGroupAdmin
    .input(z.object({ studentIds: z.array(z.string()) }))
    .output(z.void())
    .mutation(async ({ ctx: { instance }, input: { studentIds } }) => {
      await instance.unlinkStudents(studentIds);
    }),

  invitedStudents: procedure.instance.subGroupAdmin
    .output(
      z.object({
        all: z.array(tgc),
        incomplete: z.array(tgc),
        preAllocated: z.array(tgc),
      }),
    )
    .query(async ({ ctx: { instance } }) => {
      const invitedStudents = await instance.getStudents();

      const preAllocations = await instance.getPreAllocations();
      const preAllocatedStudents = new Set(
        preAllocations.map((p) => p.project.id),
      );

      const all = invitedStudents.map((u) => ({
        id: u.id,
        name: u.name,
        email: u.email,
        joined: u.joined,
        level: u.level,
        preAllocated: preAllocatedStudents.has(u.id),
      }));

      return {
        all,
        incomplete: all.filter((s) => !s.joined && !s.preAllocated),
        preAllocated: all.filter((s) => s.preAllocated),
      };
    }),

  edit: procedure.instance.subGroupAdmin
    .input(z.object({ updatedInstance: updatedInstanceSchema }))
    .output(z.void())
    .mutation(async ({ ctx: { instance }, input: { updatedInstance } }) => {
      instance.edit(updatedInstance);
    }),

  getHeaderTabs: procedure.user
    .input(z.object({ params: instanceParamsSchema.partial() }))
    .query(async ({ ctx, input }) => {
      const result = instanceParamsSchema.safeParse(input.params);

      // TODO consider moving this control flow to client
      if (!result.success) return { headerTabs: [], instancePath: "" };

      const instance = new AllocationInstance(ctx.db, result.data);

      const instanceData = await instance.get();

      const roles = await ctx.user.getRolesInInstance(instance.params);

      const instancePath = formatParamsAsPath(instance.params);

      if (!roles.has(Role.ADMIN)) {
        return {
          headerTabs: [PAGES.instanceHome, PAGES.allProjects],
          instancePath,
        };
      }

      const adminTabs = [PAGES.allSupervisors, PAGES.allStudents];

      const headerTabs =
        instanceData.stage === Stage.SETUP
          ? [PAGES.instanceHome, ...adminTabs]
          : [PAGES.instanceHome, PAGES.allProjects, ...adminTabs];

      return { headerTabs, instancePath };
    }),

  getSidePanelTabs: procedure.instance.user
    .output(z.array(tabGroupSchema))
    .query(async ({ ctx: { instance, user } }) => {
      const { stage } = await instance.get();
      const roles = await user.getRolesInInstance(instance.params);
      const preAllocatedProject = await user.hasSelfDefinedProject(
        instance.params,
      );

      const tabGroups = [];

      if (roles.has(Role.ADMIN)) {
        tabGroups.push({
          title: "Admin",
          tabs: [PAGES.stageControl, PAGES.settings],
        });

        tabGroups.push({
          title: "Stage-specific",
          tabs: await instance.getAdminTabs(),
        });
      }

      if (roles.has(Role.SUPERVISOR)) {
        const isSecondRole = roles.size > 1;
        const supervisorTabs = await instance.getSupervisorTabs();

        if (!isSecondRole) {
          supervisorTabs.unshift(PAGES.instanceTasks);
        } else if (stage !== Stage.SETUP) {
          supervisorTabs.unshift(PAGES.supervisorTasks);
        }

        tabGroups.push({ title: "Supervisor", tabs: supervisorTabs });
      }

      if (roles.has(Role.STUDENT)) {
        const isSecondRole = roles.size > 1;
        const studentTabs = await instance.getStudentTabs(!preAllocatedProject);

        tabGroups.push({
          title: "Student",
          tabs: isSecondRole
            ? studentTabs
            : [PAGES.instanceTasks, ...studentTabs],
        });
      }

      return tabGroups;
    }),

  // Pin
  fork: procedure.instance
    .inStage([Stage.ALLOCATION_PUBLICATION])
    .subGroupAdmin.input(z.object({ newInstance: forkedInstanceSchema }))
    .output(z.void())
    .mutation(async ({ ctx, input: { params, newInstance: forked } }) => {
      await forkInstanceTransaction(ctx.db, forked, params);
    }),

  // Pin
  merge: procedure.instance.subGroupAdmin
    .output(z.void())
    .mutation(async ({ ctx, input: { params } }) => {
      await mergeInstanceTrx(ctx.db, params);
    }),

  // TODO rename? e.g. getFlagTitles
  getFlags: procedure.instance.user
    .output(z.array(z.string()))
    .query(async ({ ctx: { instance } }) => {
      const flags = await instance.getFlags();
      return flags.map((f) => f.title);
    }),
    
  assignReader: instanceAdminProcedure
    .input(
      z.object({
        params: instanceParamsSchema,
        newReaderAllocation: newReaderAllocationSchema,
      }),
    )
    .mutation(
      async ({
        ctx,
        input: {
          params: { group, subGroup, instance },
          newReaderAllocation: {
            project_title,
            student_guid,
            reader_name,
          },
        },
      }) => {
        await ctx.db.$transaction(async (tx) => {
          
          const reader = await tx.user.findFirst({where: {name: reader_name},});
          if (!reader) { const reader_id = ""; return null };
          const reader_id = reader.id;

          const project = await tx.project.findFirst({where: {title: project_title},});
          if (!project) { const project_id = ""; return null };
          const project_id = project.id;

          await tx.projectAllocationReader.create({
            data: {
              readerId: reader_id,
              projectId: project_id,
              studentId: student_guid,
              allocationGroupId: group,
              allocationSubGroupId: subGroup,
              allocationInstanceId: instance,
            },
          });
        });

        return {
          student_guid,
        };
      },
    ),

  assignReaders: instanceAdminProcedure
    .input(
      z.object({
        params: instanceParamsSchema,
        newReaderAllocations: z.array(newReaderAllocationSchema),
      }),
    )
    .mutation(async ({ ctx, input: { params, newReaderAllocations } }) => {
      return await assignReadersTx(ctx.db, newReaderAllocations, params);
    }),
});<|MERGE_RESOLUTION|>--- conflicted
+++ resolved
@@ -15,7 +15,6 @@
 import { matchingRouter } from "./matching";
 import { preferenceRouter } from "./preference";
 
-<<<<<<< HEAD
 import { PAGES } from "@/config/pages";
 import { AllocationInstance } from "@/data-objects/spaces/instance";
 import { forkInstanceTransaction } from "@/db/transactions/fork/transaction";
@@ -31,6 +30,8 @@
   tagDtoSchema,
 } from "@/dto";
 import { LinkUserResult, LinkUserResultSchema } from "@/dto/link-user-result";
+import { newReaderAllocationSchema } from "@/lib/validations/allocate-readers/new-reader-allocation";
+import { assignReadersTx } from "@/db/transactions/assign-readers";
 
 const tgc = z.object({
   id: z.string(),
@@ -40,11 +41,6 @@
   level: z.number(),
   preAllocated: z.boolean(),
 });
-=======
-import { pages } from "@/content/pages";
-import { newReaderAllocationSchema } from "@/lib/validations/allocate-readers/new-reader-allocation";
-import { assignReadersTx } from "./_utils/assign-readers";
->>>>>>> e1dd43ba
 
 // TODO: add stage checks to stage-specific procedures
 export const instanceRouter = createTRPCRouter({
@@ -536,7 +532,8 @@
       const flags = await instance.getFlags();
       return flags.map((f) => f.title);
     }),
-    
+
+  // pin
   assignReader: instanceAdminProcedure
     .input(
       z.object({
@@ -549,21 +546,26 @@
         ctx,
         input: {
           params: { group, subGroup, instance },
-          newReaderAllocation: {
-            project_title,
-            student_guid,
-            reader_name,
-          },
+          newReaderAllocation: { project_title, student_guid, reader_name },
         },
       }) => {
         await ctx.db.$transaction(async (tx) => {
-          
-          const reader = await tx.user.findFirst({where: {name: reader_name},});
-          if (!reader) { const reader_id = ""; return null };
+          const reader = await tx.user.findFirst({
+            where: { name: reader_name },
+          });
+          if (!reader) {
+            const reader_id = "";
+            return null;
+          }
           const reader_id = reader.id;
 
-          const project = await tx.project.findFirst({where: {title: project_title},});
-          if (!project) { const project_id = ""; return null };
+          const project = await tx.project.findFirst({
+            where: { title: project_title },
+          });
+          if (!project) {
+            const project_id = "";
+            return null;
+          }
           const project_id = project.id;
 
           await tx.projectAllocationReader.create({
@@ -578,12 +580,11 @@
           });
         });
 
-        return {
-          student_guid,
-        };
+        return { student_guid };
       },
     ),
 
+  // pin
   assignReaders: instanceAdminProcedure
     .input(
       z.object({
