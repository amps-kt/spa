--- conflicted
+++ resolved
@@ -1032,36 +1032,20 @@
 
   adminPanelTabs: instanceAdminProcedure
     .input(z.object({ params: instanceParamsSchema }))
-<<<<<<< HEAD
-    .query(async ({ ctx, input: { params } }) => {
-      const parentInstanceId = ctx.instance.parentInstanceId;
-      const stage = ctx.instance.stage;
-
-      console.log("------->", params);
-
-=======
     .query(async ({ ctx }) => {
       const parentInstanceId = ctx.instance.parentInstanceId;
       const stage = ctx.instance.stage;
 
->>>>>>> e0b7cea4
       if (stage === Stage.ALLOCATION_PUBLICATION) {
         const base = [adminPanelTabs.allocationOverview];
         return !parentInstanceId
           ? [...base, adminPanelTabs.forkInstance]
           : [...base, adminPanelTabs.mergeInstance];
       }
-<<<<<<< HEAD
 
       return adminPanelTabsByStage[stage];
     }),
 
-=======
-
-      return adminPanelTabsByStage[stage];
-    }),
-
->>>>>>> e0b7cea4
   fork: instanceAdminProcedure
     .input(
       z.object({
