import { PreferenceType, Role } from "@prisma/client";
import { z } from "zod";

import {
  getAllocPairs,
  getStudentRank,
} from "@/lib/utils/allocation-adjustment/rank";
import { toSupervisorDetails } from "@/lib/utils/allocation-adjustment/supervisor";
import {
  ProjectDetails,
  projectInfoSchema,
  studentRowSchema,
} from "@/lib/validations/allocation-adjustment";
import { serverResponseSchema } from "@/lib/validations/matching";
import { instanceParamsSchema } from "@/lib/validations/params";

import { adminProcedure, createTRPCRouter } from "@/server/trpc";
import { delay } from "@/lib/utils/general/delay";

export const matchingRouter = createTRPCRouter({
  data: adminProcedure.input(z.object({ params: instanceParamsSchema })).query(
    async ({
      ctx,
      input: {
        params: { group, subGroup, instance },
      },
    }) => {
      const studentData = await ctx.db.userInInstance.findMany({
        where: {
          allocationGroupId: group,
          allocationSubGroupId: subGroup,
          allocationInstanceId: instance,
          role: Role.STUDENT,
          submittedPreferences: true,
        },
        select: {
          userId: true,
          studentPreferences: {
            where: { type: { equals: PreferenceType.PREFERENCE } },
            select: { projectId: true, rank: true },
            orderBy: { rank: "asc" },
          },
        },
      });

      const supervisorData = await ctx.db.supervisorInstanceDetails.findMany({
        where: {
          allocationGroupId: group,
          allocationSubGroupId: subGroup,
          allocationInstanceId: instance,
        },
        select: {
          userId: true,
          projectAllocationLowerBound: true,
          projectAllocationTarget: true,
          projectAllocationUpperBound: true,
        },
      });

      const projectData = await ctx.db.project.findMany({
        where: {
          allocationGroupId: group,
          allocationSubGroupId: subGroup,
          allocationInstanceId: instance,
        },
        select: {
          id: true,
          supervisorId: true,
          capacityLowerBound: true,
          capacityUpperBound: true,
        },
      });

      const students = studentData.map(({ userId, studentPreferences }) => ({
        id: userId,
        preferences: studentPreferences.map(({ projectId }) => projectId),
      }));

      const projects = projectData.map(
        ({ id, supervisorId, capacityLowerBound, capacityUpperBound }) => ({
          id,
          lowerBound: capacityLowerBound,
          upperBound: capacityUpperBound,
          supervisorId,
        }),
      );

      const supervisors = supervisorData.map(
        ({
          userId,
          projectAllocationLowerBound,
          projectAllocationTarget,
          projectAllocationUpperBound,
        }) => ({
          id: userId,
          lowerBound: projectAllocationLowerBound,
          target: projectAllocationTarget,
          upperBound: projectAllocationUpperBound,
        }),
      );

      const data = { students, projects, supervisors };

      const allocationInstance =
        await ctx.db.allocationInstance.findFirstOrThrow({
          where: {
            allocationGroupId: group,
            allocationSubGroupId: subGroup,
            id: instance,
          },
          select: { selectedAlgName: true },
        });

      const selectedAlgName = allocationInstance?.selectedAlgName ?? undefined;

      return {
        matchingData: data,
        selectedAlgName,
      };
    },
  ),

  select: adminProcedure
    .input(
      z.object({
        params: instanceParamsSchema,
        algName: z.string(),
      }),
    )
    .mutation(
      async ({
        ctx,
        input: {
          algName,
          params: { group, subGroup, instance },
        },
      }) => {
        const { selectedAlgName } =
          await ctx.db.allocationInstance.findFirstOrThrow({
            where: {
              allocationGroupId: group,
              allocationSubGroupId: subGroup,
              id: instance,
            },
            select: { selectedAlgName: true },
          });

        const { matchingResultData } = await ctx.db.algorithm.findFirstOrThrow({
          where: {
            algName,
            allocationGroupId: group,
            allocationSubGroupId: subGroup,
            allocationInstanceId: instance,
          },
          select: { matchingResultData: true },
        });

        const { matching } = serverResponseSchema.parse(
          JSON.parse(matchingResultData as string),
        );

        if (selectedAlgName) {
          await ctx.db.projectAllocation.deleteMany({
            where: {
              allocationGroupId: group,
              allocationSubGroupId: subGroup,
              allocationInstanceId: instance,
            },
          });
        }

        await ctx.db.projectAllocation.createMany({
          data: matching
            .filter((e) => e.project_id !== "0")
            .map(({ student_id, project_id, preference_rank }) => ({
              userId: student_id,
              projectId: project_id,
              allocationGroupId: group,
              allocationSubGroupId: subGroup,
              allocationInstanceId: instance,
              studentRanking: preference_rank,
            })),
        });

        await ctx.db.allocationInstance.update({
          where: {
            instanceId: {
              allocationGroupId: group,
              allocationSubGroupId: subGroup,
              id: instance,
            },
          },
          data: { selectedAlgName: algName },
        });
      },
    ),

  preferences: adminProcedure
    .input(z.object({ params: instanceParamsSchema }))
    .query(
      async ({
        ctx,
        input: {
          params: { group, subGroup, instance },
        },
      }) => {
        const data = await ctx.db.userInInstance.findMany({
          where: {
            allocationGroupId: group,
            allocationSubGroupId: subGroup,
            allocationInstanceId: instance,
            role: Role.STUDENT,
          },
          select: {
            user: { select: { id: true, name: true } },
            studentPreferences: {
              select: {
                project: {
                  select: {
                    id: true,
                    allocations: { select: { userId: true } },
                  },
                },
                rank: true,
              },
              orderBy: { rank: "asc" },
            },
          },
        });

        return data.map((e) => ({
          student: { id: e.user.id, name: e.user.name! },
          projectPreferences: e.studentPreferences.map(
            ({ project: { id, allocations } }) => ({
              id,
              selected:
                allocations.filter((u) => u.userId === e.user.id).length === 1,
            }),
          ),
        }));
      },
    ),

  allDetails: adminProcedure
    .input(z.object({ params: instanceParamsSchema }))
    .query(
      async ({
        ctx,
        input: {
          params: { group, subGroup, instance },
        },
      }) => {
        const projectData = await ctx.db.project.findMany({
          where: {
            allocationGroupId: group,
            allocationSubGroupId: subGroup,
            allocationInstanceId: instance,
          },
          select: {
            id: true,
            capacityLowerBound: true,
            capacityUpperBound: true,
            supervisor: {
              select: {
                supervisorInstanceDetails: {
                  where: {
                    allocationGroupId: group,
                    allocationSubGroupId: subGroup,
                    allocationInstanceId: instance,
                  },
                  select: {
                    projectAllocationLowerBound: true,
                    projectAllocationTarget: true,
                    projectAllocationUpperBound: true,
                  },
                },
              },
            },
          },
        });

        const allocationData = await ctx.db.projectAllocation.findMany({
          where: {
            allocationGroupId: group,
            allocationSubGroupId: subGroup,
            allocationInstanceId: instance,
          },
          select: { projectId: true, userId: true },
        });

        const allocations: Record<string, string[]> = {};
        allocationData.forEach(({ projectId, userId }) => {
          if (!allocations[projectId]) allocations[projectId] = [];
          allocations[projectId].push(userId);
        });

        const projectDetails: Record<string, ProjectDetails> = {};
        projectData.forEach(({ id, ...rest }) => {
          projectDetails[id] = { ...rest, allocatedTo: allocations[id] || [] };
        });

        return projectDetails;
      },
    ),

  rowData: adminProcedure
    .input(z.object({ params: instanceParamsSchema }))
    .query(
      async ({
        ctx,
        input: {
          params: { group, subGroup, instance },
        },
      }) => {
        const studentData = await ctx.db.userInInstance.findMany({
          where: {
            allocationGroupId: group,
            allocationSubGroupId: subGroup,
            allocationInstanceId: instance,
            role: Role.STUDENT,
          },
          select: {
            user: { select: { id: true, name: true } },
            studentPreferences: {
              select: {
                project: {
                  select: {
                    id: true,
                    allocations: { select: { userId: true } },
                  },
                },
                rank: true,
              },
              orderBy: { rank: "asc" },
            },
          },
        });

        const projectData = await ctx.db.project.findMany({
          where: {
            allocationGroupId: group,
            allocationSubGroupId: subGroup,
            allocationInstanceId: instance,
          },
          select: {
            id: true,
            capacityLowerBound: true,
            capacityUpperBound: true,
            supervisor: {
              select: {
                supervisorInstanceDetails: {
                  where: {
                    allocationGroupId: group,
                    allocationSubGroupId: subGroup,
                    allocationInstanceId: instance,
                  },
                  select: {
                    projectAllocationLowerBound: true,
                    projectAllocationTarget: true,
                    projectAllocationUpperBound: true,
                  },
                },
              },
            },
          },
        });

        const supervisorData = await ctx.db.supervisorInstanceDetails.findMany({
          where: {
            allocationGroupId: group,
            allocationSubGroupId: subGroup,
            allocationInstanceId: instance,
          },
          select: {
            projectAllocationLowerBound: true,
            projectAllocationTarget: true,
            projectAllocationUpperBound: true,
            userId: true,
            userInInstance: {
              select: {
                supervisorProjects: {
                  select: {
                    id: true,
                    allocations: { select: { userId: true } },
                  },
                },
              },
            },
          },
        });

        const supervisors = supervisorData.map((s) => toSupervisorDetails(s));

        const allocationData = await ctx.db.projectAllocation.findMany({
          where: {
            allocationGroupId: group,
            allocationSubGroupId: subGroup,
            allocationInstanceId: instance,
          },
          select: { projectId: true, userId: true },
        });

        const allocationRecord: Record<string, string[]> = {};
        allocationData.forEach(({ projectId, userId }) => {
          if (!allocationRecord[projectId]) allocationRecord[projectId] = [];
          allocationRecord[projectId].push(userId);
        });

        const projectDetails: Record<string, ProjectDetails> = {};
        projectData.forEach(({ id, ...rest }) => {
          projectDetails[id] = {
            ...rest,
            allocatedTo: allocationRecord[id] || [],
          };
        });

        const students = studentData.map((e) => ({
          student: { id: e.user.id, name: e.user.name! },
          projects: e.studentPreferences.map(
            ({ project: { id, allocations } }) => ({
              id,
              selected:
                allocations.filter((u) => u.userId === e.user.id).length === 1,
            }),
          ),
        }));

        const projects = projectData.map((p) => {
          const supervisor = p.supervisor.supervisorInstanceDetails[0];
          return {
            id: p.id,
            capacityLowerBound: p.capacityLowerBound,
            capacityUpperBound: p.capacityUpperBound,
            allocatedTo: allocationRecord[p.id] ?? [],
            projectAllocationLowerBound: supervisor.projectAllocationLowerBound,
            projectAllocationTarget: supervisor.projectAllocationTarget,
            projectAllocationUpperBound: supervisor.projectAllocationUpperBound,
          };
        });

        return { students, projects, supervisors };
      },
    ),

  updateAllocation: adminProcedure
    .input(
      z.object({
        params: instanceParamsSchema,
        allProjects: z.array(projectInfoSchema),
        allStudents: z.array(studentRowSchema),
      }),
    )
    .mutation(
      async ({
        ctx,
        input: {
          params: { group, subGroup, instance },
          allProjects,
          allStudents,
        },
      }) => {
        /**
         * ? How do I calculate the updated allocations?
         *
         * obviously that information is encoded in the updated projects supplied to the procedure
         * but the projects themselves have no notion of what position in each student's preference list
         * they were
         *
         * that information exists on the student rows which is why they too are supplied to the procedure
         * so what I need to do is generate the new flat array from the projects and for each student in the projects
         * find what position they ranked the project they've been assigned to
         */
        const allocPairs = getAllocPairs(allProjects);

        const updatedAllocations = allocPairs.map(({ projectId, userId }) => {
          return {
            projectId,
            userId,
            studentRanking: getStudentRank(allStudents, userId, projectId),
          };
        });

        await ctx.db.projectAllocation.deleteMany({
          where: {
            allocationGroupId: group,
            allocationSubGroupId: subGroup,
            allocationInstanceId: instance,
          },
        });

        await ctx.db.projectAllocation.createMany({
          data: updatedAllocations.map((e) => ({
            ...e,
            allocationGroupId: group,
            allocationSubGroupId: subGroup,
            allocationInstanceId: instance,
          })),
        });
      },
    ),

  checkStudents: adminProcedure
    .input(z.object({ params: instanceParamsSchema }))
    .mutation(
      async ({
        ctx,
        input: {
          params: { group, subGroup, instance },
        },
      }) => {
        const allocationData = await ctx.db.projectAllocation.findMany({
          where: {
            allocationGroupId: group,
            allocationSubGroupId: subGroup,
            allocationInstanceId: instance,
          },
          select: { userId: true },
        });

        const studentData = allocationData.map((s) => ({
          matriculation: s.userId,
        }));

        // const result = await axios
        //   .post("/sp_checkStudents", studentData)
        //   .then((res) => studentCheckResponseSchema.safeParse(res.data));

        // if (!result.success) {
        //   throw new TRPCClientError("Result does not match expected type");
        // }

        // const checkedStudents = result.data;
        const checkedStudents = [
          { matriculation: "123", exists: 1 as const },
          { matriculation: "456", exists: 1 as const },
          { matriculation: "789", exists: 0 as const },
        ];

        await delay(2000);

        return {
          checkedStudents,
          total: checkedStudents.length,
          exist: checkedStudents.reduce((acc, val) => acc + val.exists, 0),
        };
      },
    ),

  checkSupervisors: adminProcedure
    .input(z.object({ params: instanceParamsSchema }))
    .mutation(
      async ({
        ctx,
        input: {
          params: { group, subGroup, instance },
        },
      }) => {
        const allocationData = await ctx.db.projectAllocation.findMany({
          where: {
            allocationGroupId: group,
            allocationSubGroupId: subGroup,
            allocationInstanceId: instance,
          },
          select: { project: { select: { supervisorId: true } } },
        });

        const supervisorData = [
          ...new Set(allocationData.map((s) => s.project.supervisorId)),
        ].map((id) => ({ guid: id }));

        // const result = await axios
        //   .post("/sp_checkSupervisors", supervisorData)
        //   .then((res) => supervisorCheckResponseSchema.safeParse(res.data));

        // if (!result.success) {
        //   throw new TRPCClientError("Result does not match expected type");
        // }

        // const checkedSupervisors = result.data;
        const checkedSupervisors = [
          { guid: "123", exists: 1 as const },
          { guid: "456", exists: 1 as const },
          { guid: "789", exists: 0 as const },
        ];

        await delay(2000);

        return {
          checkedSupervisors,
          total: checkedSupervisors.length,
          exist: checkedSupervisors.reduce((acc, val) => acc + val.exists, 0),
        };
      },
    ),

  createProjectsOnAssessmentSystem: adminProcedure
    .input(z.object({ params: instanceParamsSchema }))
    .mutation(
      async ({
        ctx,
        input: {
          params: { group, subGroup, instance },
        },
      }) => {
        const allocationData = await ctx.db.projectAllocation.findMany({
          where: {
            allocationGroupId: group,
            allocationSubGroupId: subGroup,
            allocationInstanceId: instance,
          },
          select: { student: true, project: true },
        });

        const projectData = allocationData.map((p) => {
          return {
            id: p.project.id,
            title: p.project.title,
            description: p.project.description,
            special_technical_requirements:
              p.project.specialTechnicalRequirements ?? "",
            student_matriculation: p.student.userId,
            credits: 40,
          };
        });

        await delay(2000);

        // const result = await axios
        //   .post("/sp_createProjects", projectData)
        //   .then((res) => projectCreationResponseSchema.safeParse(res.data));

        // if (!result.success) {
        //   throw new TRPCClientError("Result does not match expected type");
        // }

<<<<<<< HEAD
        // const createdProjects = result.data;
        const createdProjects = [
          { id: "123", created: 1 as const },
          { id: "456", created: 1 as const },
        ];
=======
        // TODO: update what is needed from project
        const projectData = allocationData.map((p) => p.project);
>>>>>>> 81936302

        return {
          createdProjects,
          total: createdProjects.length,
          created: createdProjects.reduce((acc, val) => acc + val.created, 0),
        };
      },
    ),

  checkStudents: adminProcedure
    .input(z.object({ params: instanceParamsSchema }))
    .mutation(
      async ({
        ctx,
        input: {
          params: { group, subGroup, instance },
        },
      }) => {
        const allocationData = await ctx.db.projectAllocation.findMany({
          where: {
            allocationGroupId: group,
            allocationSubGroupId: subGroup,
            allocationInstanceId: instance,
          },
          select: { userId: true },
        });

        const studentData = allocationData.map((s) => ({
          matriculation: s.userId,
        }));

        // const result = await axios
        //   .post("/sp_checkStudents", studentData)
        //   .then((res) => studentCheckResponseSchema.safeParse(res.data));

        // if (!result.success) {
        //   throw new TRPCClientError("Result does not match expected type");
        // }

        // const checkedStudents = result.data;
        const checkedStudents = [
          { matriculation: "123", exists: 1 as const },
          { matriculation: "456", exists: 1 as const },
          { matriculation: "789", exists: 0 as const },
        ];

        await delay(2000);

        return {
          checkedStudents,
          total: checkedStudents.length,
          exist: checkedStudents.reduce((acc, val) => acc + val.exists, 0),
        };
      },
    ),

  checkSupervisors: adminProcedure
    .input(z.object({ params: instanceParamsSchema }))
    .mutation(
      async ({
        ctx,
        input: {
          params: { group, subGroup, instance },
        },
      }) => {
        const allocationData = await ctx.db.projectAllocation.findMany({
          where: {
            allocationGroupId: group,
            allocationSubGroupId: subGroup,
            allocationInstanceId: instance,
          },
          select: { project: { select: { supervisorId: true } } },
        });

        const supervisorData = [
          ...new Set(allocationData.map((s) => s.project.supervisorId)),
        ].map((id) => ({ guid: id }));

        // const result = await axios
        //   .post("/sp_checkSupervisors", supervisorData)
        //   .then((res) => supervisorCheckResponseSchema.safeParse(res.data));

        // if (!result.success) {
        //   throw new TRPCClientError("Result does not match expected type");
        // }

        // const checkedSupervisors = result.data;
        const checkedSupervisors = [
          { guid: "123", exists: 1 as const },
          { guid: "456", exists: 1 as const },
          { guid: "789", exists: 0 as const },
        ];

        await delay(2000);

        return {
          checkedSupervisors,
          total: checkedSupervisors.length,
          exist: checkedSupervisors.reduce((acc, val) => acc + val.exists, 0),
        };
      },
    ),

  createProjectsOnAssessmentSystem: adminProcedure
    .input(z.object({ params: instanceParamsSchema }))
    .mutation(async () => {
      await delay(2000);

      const createdProjects = [
        { id: "123", created: 1 as const },
        { id: "456", created: 1 as const },
      ];

      return {
        createdProjects,
        total: createdProjects.length,
        created: createdProjects.reduce((acc, val) => acc + val.created, 0),
      };
    }),

  exportCsvData: adminProcedure
    .input(z.object({ params: instanceParamsSchema }))
    .query(
      async ({
        ctx,
        input: {
          params: { group, subGroup, instance },
        },
      }) => {
        const allocationData = await ctx.db.projectAllocation.findMany({
          where: {
            allocationGroupId: group,
            allocationSubGroupId: subGroup,
            allocationInstanceId: instance,
          },
          select: {
            project: true,
            student: true,
            studentRanking: true,
          },
        });

        return allocationData.map(({ project, student, ...e }) => ({
          projectInternalId: project.id,
          projectExternalId: project.externalId ?? "",
          studentId: student.userId,
          projectTitle: project.title,
          projectDescription: project.description,
          projectSpecialTechnicalRequirements:
            project.specialTechnicalRequirements ?? "",
          studentRanking: e.studentRanking,
        }));
      },
    ),
});<|MERGE_RESOLUTION|>--- conflicted
+++ resolved
@@ -595,159 +595,6 @@
 
   createProjectsOnAssessmentSystem: adminProcedure
     .input(z.object({ params: instanceParamsSchema }))
-    .mutation(
-      async ({
-        ctx,
-        input: {
-          params: { group, subGroup, instance },
-        },
-      }) => {
-        const allocationData = await ctx.db.projectAllocation.findMany({
-          where: {
-            allocationGroupId: group,
-            allocationSubGroupId: subGroup,
-            allocationInstanceId: instance,
-          },
-          select: { student: true, project: true },
-        });
-
-        const projectData = allocationData.map((p) => {
-          return {
-            id: p.project.id,
-            title: p.project.title,
-            description: p.project.description,
-            special_technical_requirements:
-              p.project.specialTechnicalRequirements ?? "",
-            student_matriculation: p.student.userId,
-            credits: 40,
-          };
-        });
-
-        await delay(2000);
-
-        // const result = await axios
-        //   .post("/sp_createProjects", projectData)
-        //   .then((res) => projectCreationResponseSchema.safeParse(res.data));
-
-        // if (!result.success) {
-        //   throw new TRPCClientError("Result does not match expected type");
-        // }
-
-<<<<<<< HEAD
-        // const createdProjects = result.data;
-        const createdProjects = [
-          { id: "123", created: 1 as const },
-          { id: "456", created: 1 as const },
-        ];
-=======
-        // TODO: update what is needed from project
-        const projectData = allocationData.map((p) => p.project);
->>>>>>> 81936302
-
-        return {
-          createdProjects,
-          total: createdProjects.length,
-          created: createdProjects.reduce((acc, val) => acc + val.created, 0),
-        };
-      },
-    ),
-
-  checkStudents: adminProcedure
-    .input(z.object({ params: instanceParamsSchema }))
-    .mutation(
-      async ({
-        ctx,
-        input: {
-          params: { group, subGroup, instance },
-        },
-      }) => {
-        const allocationData = await ctx.db.projectAllocation.findMany({
-          where: {
-            allocationGroupId: group,
-            allocationSubGroupId: subGroup,
-            allocationInstanceId: instance,
-          },
-          select: { userId: true },
-        });
-
-        const studentData = allocationData.map((s) => ({
-          matriculation: s.userId,
-        }));
-
-        // const result = await axios
-        //   .post("/sp_checkStudents", studentData)
-        //   .then((res) => studentCheckResponseSchema.safeParse(res.data));
-
-        // if (!result.success) {
-        //   throw new TRPCClientError("Result does not match expected type");
-        // }
-
-        // const checkedStudents = result.data;
-        const checkedStudents = [
-          { matriculation: "123", exists: 1 as const },
-          { matriculation: "456", exists: 1 as const },
-          { matriculation: "789", exists: 0 as const },
-        ];
-
-        await delay(2000);
-
-        return {
-          checkedStudents,
-          total: checkedStudents.length,
-          exist: checkedStudents.reduce((acc, val) => acc + val.exists, 0),
-        };
-      },
-    ),
-
-  checkSupervisors: adminProcedure
-    .input(z.object({ params: instanceParamsSchema }))
-    .mutation(
-      async ({
-        ctx,
-        input: {
-          params: { group, subGroup, instance },
-        },
-      }) => {
-        const allocationData = await ctx.db.projectAllocation.findMany({
-          where: {
-            allocationGroupId: group,
-            allocationSubGroupId: subGroup,
-            allocationInstanceId: instance,
-          },
-          select: { project: { select: { supervisorId: true } } },
-        });
-
-        const supervisorData = [
-          ...new Set(allocationData.map((s) => s.project.supervisorId)),
-        ].map((id) => ({ guid: id }));
-
-        // const result = await axios
-        //   .post("/sp_checkSupervisors", supervisorData)
-        //   .then((res) => supervisorCheckResponseSchema.safeParse(res.data));
-
-        // if (!result.success) {
-        //   throw new TRPCClientError("Result does not match expected type");
-        // }
-
-        // const checkedSupervisors = result.data;
-        const checkedSupervisors = [
-          { guid: "123", exists: 1 as const },
-          { guid: "456", exists: 1 as const },
-          { guid: "789", exists: 0 as const },
-        ];
-
-        await delay(2000);
-
-        return {
-          checkedSupervisors,
-          total: checkedSupervisors.length,
-          exist: checkedSupervisors.reduce((acc, val) => acc + val.exists, 0),
-        };
-      },
-    ),
-
-  createProjectsOnAssessmentSystem: adminProcedure
-    .input(z.object({ params: instanceParamsSchema }))
     .mutation(async () => {
       await delay(2000);
 
