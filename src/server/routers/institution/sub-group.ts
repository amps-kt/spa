--- conflicted
+++ resolved
@@ -159,10 +159,6 @@
 
         await ctx.db.flag.createMany({
           data: flags.map(({ flag }) => ({
-<<<<<<< HEAD
-            // id: slugify(flag),
-=======
->>>>>>> 0ec6671c
             title: flag,
             allocationGroupId: group,
             allocationSubGroupId: subGroup,
@@ -172,10 +168,6 @@
 
         await ctx.db.tag.createMany({
           data: tags.map(({ tag }) => ({
-<<<<<<< HEAD
-            // id: slugify(tag),
-=======
->>>>>>> 0ec6671c
             title: tag,
             allocationGroupId: group,
             allocationSubGroupId: subGroup,
