import { Role, Stage } from "@prisma/client";
import { z } from "zod";

import { expand } from "@/lib/utils/general/instance-params";
import { nullable } from "@/lib/utils/general/nullable";
import {
  getFlagFromStudentLevel,
  getStudentLevelFromFlag,
} from "@/lib/utils/permissions/get-student-level";
import { stageGte } from "@/lib/utils/permissions/stage-check";
import { sortPreferenceType } from "@/lib/utils/preferences/sort";
import { User } from "@/lib/validations/auth";
import { instanceParamsSchema } from "@/lib/validations/params";
import { updatedProjectSchema } from "@/lib/validations/project-form";

import { updateProjectAllocation } from "@/server/routers/project/_utils/project-allocation";
import { createProjectFlags } from "@/server/routers/project/_utils/project-flags";
import {
  createTRPCRouter,
  instanceAdminProcedure,
  instanceProcedure,
  multiRoleAwareProcedure,
  protectedProcedure,
} from "@/server/trpc";

import { getPreAllocatedProjects } from "./_utils/pre-allocated";

export const projectRouter = createTRPCRouter({
  exists: instanceProcedure
    .input(z.object({ params: instanceParamsSchema, projectId: z.string() }))
    .query(async ({ ctx, input: { params, projectId } }) => {
      return await ctx.db.project.findFirst({
        where: {
          id: projectId,
          allocationGroupId: params.group,
          allocationSubGroupId: params.subGroup,
          allocationInstanceId: params.instance,
        },
      });
    }),

  edit: instanceProcedure
    .input(
      z.object({
        params: instanceParamsSchema,
        projectId: z.string(),
        updatedProject: updatedProjectSchema,
      }),
    )
    .mutation(
      async ({
        ctx,
        input: {
          params: { group, subGroup, instance },
          projectId,
          updatedProject: {
            title,
            description,
            capacityUpperBound,
            preAllocatedStudentId,
            specialTechnicalRequirements,
            tags,
            flagTitles,
          },
        },
      }) => {
        if (stageGte(ctx.instance.stage, Stage.PROJECT_ALLOCATION)) return;

        const newPreAllocatedStudentId = preAllocatedStudentId || undefined;

        await ctx.db.$transaction(async (tx) => {
          const prev = await tx.project.findFirstOrThrow({
            where: { id: projectId },
            select: { preAllocatedStudentId: true },
          });

          if (!prev.preAllocatedStudentId) {
            if (newPreAllocatedStudentId) {
              await updateProjectAllocation(tx, {
                group,
                subGroup,
                instance,
                preAllocatedStudentId: newPreAllocatedStudentId,
                projectId: projectId,
              });
            }
          } else {
            if (!newPreAllocatedStudentId) {
              await tx.projectAllocation.delete({
                where: {
                  allocationId: {
                    allocationGroupId: group,
                    allocationSubGroupId: subGroup,
                    allocationInstanceId: instance,
                    projectId,
                    userId: prev.preAllocatedStudentId,
                  },
                },
              });
            } else if (
              prev.preAllocatedStudentId !== newPreAllocatedStudentId
            ) {
              await tx.projectAllocation.delete({
                where: {
                  allocationId: {
                    allocationGroupId: group,
                    allocationSubGroupId: subGroup,
                    allocationInstanceId: instance,
                    projectId,
                    userId: prev.preAllocatedStudentId,
                  },
                },
              });
              await updateProjectAllocation(tx, {
                group,
                subGroup,
                instance,
                preAllocatedStudentId: newPreAllocatedStudentId,
                projectId,
              });
            }
          }

          await tx.project.update({
            where: { id: projectId },
            data: {
              title: title,
              description: description,
              capacityUpperBound: capacityUpperBound,
              preAllocatedStudentId: nullable(newPreAllocatedStudentId),
              latestEditDateTime: new Date(),
              specialTechnicalRequirements: nullable(
                specialTechnicalRequirements,
              ),
            },
          });

          await tx.flagOnProject.deleteMany({
            where: {
              projectId,
              AND: { flag: { title: { notIn: flagTitles } } },
            },
          });

          await createProjectFlags(
            tx,
            ctx.instance.params,
            projectId,
            flagTitles,
          );

          await tx.tag.createMany({
            data: tags.map((tag) => ({
              allocationGroupId: group,
              allocationSubGroupId: subGroup,
              allocationInstanceId: instance,
              ...tag,
            })),
            skipDuplicates: true,
          });

          await tx.tagOnProject.deleteMany({
            where: {
              projectId,
              AND: { tagId: { notIn: tags.map(({ id }) => id) } },
            },
          });

          await tx.tagOnProject.createMany({
            data: tags.map(({ id }) => ({ tagId: id, projectId })),
            skipDuplicates: true,
          });
        });
      },
    ),

  editSpecialCircumstances: instanceProcedure
    .input(
      z.object({
        params: instanceParamsSchema,
<<<<<<< HEAD
        projectId: z.string(),
        specialCircumstances: z.string().optional(),
      })
    )
    .mutation(
      async ({
        ctx, 
        input: {
          projectId,
          specialCircumstances },
        }) => {
          await ctx.db.project.update({
            where: { id: projectId },
            data: { specialCircumstances },
          });
        },
    ),

  editMarks: instanceProcedure
  .input(
    z.object({
      params: instanceParamsSchema,
      projectId: z.string(),
      marks: z.array(z.number()),
    })
  )
  .mutation(
    async ({
      ctx, 
      input: {
        projectId,
        marks },
      }) => {
        await ctx.db.project.update({
          where: { id: projectId },
          data: { interimMarkSaved: marks },
        });
      },
  ),

  getSpecialCircumstances: instanceProcedure  
   .input(z.object({ params: instanceParamsSchema, projectId: z.string() }))
   .query(async ({ ctx, input: { projectId } }) => {
      const project = await ctx.db.project.findFirst({
        where: { id: projectId },
        select: { specialCircumstances: true },
      });
  
      return project?.specialCircumstances ?? "";
    }),
=======
        studentId: z.string(),
        projectId: z.string(),
        specialCircumstances: z.string().optional(),
      }),
    )
    .mutation(
      async ({
        ctx,
        input: { params, studentId, projectId, specialCircumstances },
      }) => {
        await ctx.db.projectAllocation.update({
          where: {
            allocationId: { projectId, userId: studentId, ...expand(params) },
          },
          data: { specialCircumstances },
        });
      },
    ),
>>>>>>> bc49b179

  getAllForStudentPreferences: instanceProcedure
    .input(z.object({ params: instanceParamsSchema, studentId: z.string() }))
    .query(
      async ({
        ctx,
        input: {
          params: { group, subGroup, instance },
          studentId,
        },
      }) => {
        const projectData = await ctx.db.project.findMany({
          where: {
            allocationGroupId: group,
            allocationSubGroupId: subGroup,
            allocationInstanceId: instance,
            preAllocatedStudentId: null,
          },
          select: {
            id: true,
            title: true,
            preAllocatedStudentId: true,
            flagOnProjects: { select: { flag: true } },
          },
        });

        const allProjects = projectData.map((p) => ({
          id: p.id,
          title: p.title,
          flags: p.flagOnProjects.map(({ flag }) => flag),
        }));

        const student = await ctx.db.studentDetails.findFirstOrThrow({
          where: {
            allocationGroupId: group,
            allocationSubGroupId: subGroup,
            allocationInstanceId: instance,
            userId: studentId,
          },
          select: { studentLevel: true },
        });

        const preferences = await ctx.db.preference.findMany({
          where: {
            allocationGroupId: group,
            allocationSubGroupId: subGroup,
            allocationInstanceId: instance,
            userId: studentId,
          },
          select: { projectId: true },
        });

        const preferenceIds = new Set(
          preferences.map(({ projectId }) => projectId),
        );

        return allProjects.filter(({ id, flags }) => {
          if (preferenceIds.has(id)) return false;
          return flags.some(
            (f) => getStudentLevelFromFlag(f) === student.studentLevel,
          );
        });
      },
    ),

  getAllForUser: protectedProcedure
    .input(z.object({ params: instanceParamsSchema, userId: z.string() }))
    .query(async ({ ctx, input: { params, userId } }) => {
      const projectData = await ctx.db.project.findMany({
        where: {
          allocationGroupId: params.group,
          allocationSubGroupId: params.subGroup,
          allocationInstanceId: params.instance,
        },
        select: {
          id: true,
          title: true,
          description: true,
          specialTechnicalRequirements: true,
          supervisor: { select: { user: true } },
          tagOnProject: { select: { tag: true } },
          flagOnProjects: { select: { flag: true } },
          preAllocatedStudentId: true,
        },
      });

      const allProjects = projectData.map((p) => ({
        id: p.id,
        title: p.title,
        description: p.description,
        specialTechnicalRequirements: p.specialTechnicalRequirements ?? "",
        supervisor: p.supervisor.user,
        flags: p.flagOnProjects.map(({ flag }) => flag),
        tags: p.tagOnProject.map(({ tag }) => tag),
        preAllocatedStudentId: p.preAllocatedStudentId,
      }));

      const student = await ctx.db.studentDetails.findFirst({
        where: {
          allocationGroupId: params.group,
          allocationSubGroupId: params.subGroup,
          allocationInstanceId: params.instance,
          userId,
        },
        select: {
          studentLevel: true,
          userInInstance: { select: { role: true } },
        },
      });

      if (!student) return allProjects;

      return allProjects.filter(({ flags, preAllocatedStudentId }) => {
        if (preAllocatedStudentId) return preAllocatedStudentId === userId;
        return flags.some(
          (f) => getStudentLevelFromFlag(f) === student.studentLevel,
        );
      });
    }),

  getAllLateProposals: instanceAdminProcedure
    .input(z.object({ params: instanceParamsSchema }))
    .query(
      async ({
        ctx,
        input: {
          params: { group, subGroup, instance },
        },
      }) => {
        const data = await ctx.db.project.findMany({
          where: {
            allocationGroupId: group,
            allocationSubGroupId: subGroup,
            allocationInstanceId: instance,
            latestEditDateTime: { gt: ctx.instance.projectSubmissionDeadline },
          },
          include: { flagOnProjects: { select: { flag: true } } },
        });

        return data.map((p) => ({
          id: p.id,
          title: p.title,
          supervisorId: p.supervisorId,
          capacityUpperBound: p.capacityUpperBound,
          flags: p.flagOnProjects.map(({ flag }) => flag),
        }));
      },
    ),

  getAllPreAllocated: instanceProcedure
    .input(z.object({ params: instanceParamsSchema }))
    .query(async ({ ctx, input: { params } }) => {
      return await ctx.db.$transaction(async (tx) => {
        const students = await tx.studentDetails
          .findMany({
            where: {
              allocationGroupId: params.group,
              allocationSubGroupId: params.subGroup,
              allocationInstanceId: params.instance,
            },
            select: { userInInstance: { select: { user: true } } },
          })
          .then((data) =>
            data
              .map(({ userInInstance }) => userInInstance.user)
              .reduce(
                (acc, val) => {
                  acc[val.id] = val;
                  return acc;
                },
                {} as Record<string, User>,
              ),
          );

        return await getPreAllocatedProjects(tx, params).then((data) =>
          data.map((p) => ({
            id: p.id,
            title: p.title,
            description: p.description,
            specialTechnicalRequirements: p.specialTechnicalRequirements ?? "",
            capacityLowerBound: p.capacityLowerBound,
            capacityUpperBound: p.capacityUpperBound,
            preAllocatedStudentId: p.preAllocatedStudentId,
            student: students[p.preAllocatedStudentId],
            supervisor: p.supervisor.user,
            latestEditDateTime: p.latestEditDateTime,
            tags: p.tagOnProject.map(({ tag }) => tag),
            flags: p.flagOnProjects.map(({ flag }) => flag),
          })),
        );
      });
    }),

  getById: protectedProcedure
    .input(z.object({ projectId: z.string() }))
    .query(async ({ ctx, input: { projectId } }) => {
      const project = await ctx.db.project.findFirstOrThrow({
        where: { id: projectId },
        select: {
          title: true,
          description: true,
          capacityUpperBound: true,
          preAllocatedStudentId: true,
          specialTechnicalRequirements: true,
          supervisor: {
            select: { user: { select: { id: true, name: true } } },
          },
          flagOnProjects: {
            select: { flag: { select: { id: true, title: true } } },
          },
          tagOnProject: {
            select: { tag: { select: { id: true, title: true } } },
          },
          interimMarkSaved: true,
        },
      });

      return {
        title: project.title,
        description: project.description,
        supervisor: project.supervisor.user,
        capacityUpperBound: project.capacityUpperBound,
        preAllocatedStudentId: project.preAllocatedStudentId,
        specialTechnicalRequirements:
          project.specialTechnicalRequirements ?? "",
        flags: project.flagOnProjects.map(({ flag }) => flag),
        tags: project.tagOnProject.map(({ tag }) => tag),
        interimMarkSaved: project.interimMarkSaved,
      };
    }),

  getIsForked: instanceProcedure
    .input(z.object({ params: instanceParamsSchema, projectId: z.string() }))
    .query(
      async ({
        ctx,
        input: {
          params: { group, subGroup },
          projectId,
        },
      }) => {
        const parentInstanceId = ctx.instance.parentInstanceId;
        const project = await ctx.db.project.findFirstOrThrow({
          where: { id: projectId },
        });

        if (!parentInstanceId) return false;

        const parentInstanceProject = await ctx.db.project.findFirst({
          where: {
            allocationGroupId: group,
            allocationSubGroupId: subGroup,
            allocationInstanceId: parentInstanceId,
            title: project.title,
          },
        });

        return !!parentInstanceProject;
      },
    ),

  // TODO: convert output to discriminated union

  getUserAccess: multiRoleAwareProcedure
    .input(z.object({ params: instanceParamsSchema, projectId: z.string() }))
    .query(async ({ ctx, input: { params, projectId } }) => {
      const user = ctx.session.user;

      const allowedRoles = new Set([Role.ADMIN, Role.SUPERVISOR]);
      if (user.roles.isSubsetOf(allowedRoles)) {
        return { access: true, studentFlagLabel: "" };
      }

      const { flagOnProjects, preAllocatedStudentId } =
        await ctx.db.project.findFirstOrThrow({
          where: {
            id: projectId,
            allocationGroupId: params.group,
            allocationSubGroupId: params.subGroup,
            allocationInstanceId: params.instance,
          },
          select: {
            preAllocatedStudentId: true,
            flagOnProjects: { select: { flag: true } },
          },
        });

      if (preAllocatedStudentId) {
        return {
          access: preAllocatedStudentId === user.id,
          studentFlagLabel: "",
        };
      }

      const student = await ctx.db.studentDetails.findFirst({
        where: {
          allocationGroupId: params.group,
          allocationSubGroupId: params.subGroup,
          allocationInstanceId: params.instance,
          userId: ctx.session.user.id,
        },
      });

      if (!student) return { access: true, studentFlagLabel: "" };

      const access = flagOnProjects.some(
        ({ flag }) => getStudentLevelFromFlag(flag) === student.studentLevel,
      );

      return {
        access,
        studentFlagLabel: getFlagFromStudentLevel(student.studentLevel),
      };
    }),

  getAllStudentPreferences: instanceProcedure
    .input(z.object({ params: instanceParamsSchema, projectId: z.string() }))
    .query(async ({ ctx, input: { projectId } }) => {
      const studentData = await ctx.db.preference.findMany({
        where: { projectId },
        select: {
          student: {
            select: {
              user: { select: { id: true, name: true } },
              studentDetails: { select: { studentLevel: true } },
              studentPreferences: {
                select: { projectId: true, rank: true },
                orderBy: { rank: "asc" },
              },
            },
          },
          rank: true,
          type: true,
        },
      });

      return studentData
        .sort((a, b) => a.rank - b.rank)
        .sort(sortPreferenceType)
        .map(({ student, ...s }) => ({
          ...s,
          id: student.user.id,
          name: student.user.name,
          level: student.studentDetails[0].studentLevel, // TODO: move preference relation to studentDetails table
          rank:
            student.studentPreferences
              .map((s) => s.projectId)
              .findIndex((p) => p === projectId) + 1,
        }));
    }),

  delete: instanceProcedure
    .input(z.object({ params: instanceParamsSchema, projectId: z.string() }))
    .mutation(
      async ({
        ctx,
        input: {
          params: { group, subGroup, instance },
          projectId,
        },
      }) => {
        if (stageGte(ctx.instance.stage, Stage.PROJECT_ALLOCATION)) return;

        await ctx.db.project.delete({
          where: {
            allocationGroupId: group,
            allocationSubGroupId: subGroup,
            allocationInstanceId: instance,
            id: projectId,
          },
        });
      },
    ),

  deleteSelected: instanceProcedure
    .input(
      z.object({
        params: instanceParamsSchema,
        projectIds: z.array(z.string()),
      }),
    )
    .mutation(
      async ({
        ctx,
        input: {
          params: { group, subGroup, instance },
          projectIds,
        },
      }) => {
        if (stageGte(ctx.instance.stage, Stage.PROJECT_ALLOCATION)) return;

        await ctx.db.project.deleteMany({
          where: {
            allocationGroupId: group,
            allocationSubGroupId: subGroup,
            allocationInstanceId: instance,
            id: { in: projectIds },
          },
        });
      },
    ),

  details: protectedProcedure
    .input(z.object({ params: instanceParamsSchema }))
    .query(
      async ({
        ctx,
        input: {
          params: { group, subGroup, instance },
        },
      }) => {
        const allFlags = await ctx.db.flag.findMany({
          where: {
            allocationGroupId: group,
            allocationSubGroupId: subGroup,
            allocationInstanceId: instance,
          },
          select: {
            id: true,
            title: true,
            flagOnProjects: true,
          },
        });

        const allTags = await ctx.db.tag.findMany({
          where: {
            allocationGroupId: group,
            allocationSubGroupId: subGroup,
            allocationInstanceId: instance,
          },
          select: {
            id: true,
            title: true,
            tagOnProject: true,
          },
        });

        return {
          flags: allFlags
            .filter((f) => f.flagOnProjects.length !== 0)
            .map((e) => ({ id: e.id, title: e.title })),
          tags: allTags
            .filter((t) => t.tagOnProject.length !== 0)
            .map((e) => ({ id: e.id, title: e.title })),
        };
      },
    ),

  create: instanceProcedure
    .input(
      z.object({
        params: instanceParamsSchema,
        newProject: updatedProjectSchema,
        supervisorId: z.string(),
      }),
    )
    .mutation(
      async ({
        ctx,
        input: {
          params: { group, subGroup, instance },
          supervisorId,
          newProject: {
            title,
            description,
            flagTitles,
            tags,
            capacityUpperBound,
            preAllocatedStudentId,
            specialTechnicalRequirements,
          },
        },
      }) => {
        if (stageGte(ctx.instance.stage, Stage.PROJECT_ALLOCATION)) return;

        await ctx.db.$transaction(async (tx) => {
          const project = await tx.project.create({
            data: {
              allocationGroupId: group,
              allocationSubGroupId: subGroup,
              allocationInstanceId: instance,
              supervisorId: supervisorId,
              title,
              description,
              capacityLowerBound: 0,
              capacityUpperBound,
              preAllocatedStudentId,
              specialTechnicalRequirements,
              latestEditDateTime: new Date(),
              interimMarkingDeadline: new Date(),
            },
          });

          if (preAllocatedStudentId && preAllocatedStudentId !== "") {
            await updateProjectAllocation(tx, {
              group,
              subGroup,
              instance,
              preAllocatedStudentId,
              projectId: project.id,
            });
          }

          await createProjectFlags(
            tx,
            ctx.instance.params,
            project.id,
            flagTitles,
          );

          const currentInstanceTags = await tx.tag.findMany({
            where: {
              allocationGroupId: group,
              allocationSubGroupId: subGroup,
              allocationInstanceId: instance,
            },
          });

          const newInstanceTags = tags.filter((t) => {
            return !currentInstanceTags.map((e) => e.id).includes(t.id);
          });

          await tx.tag.createMany({
            data: newInstanceTags.map((tag) => ({
              allocationGroupId: group,
              allocationSubGroupId: subGroup,
              allocationInstanceId: instance,
              ...tag,
            })),
          });

          await tx.tagOnProject.createMany({
            data: tags.map(({ id: tagId }) => ({
              tagId,
              projectId: project.id,
            })),
          });
        });
      },
    ),

  getFormDetails: instanceProcedure
    .input(
      z.object({
        params: instanceParamsSchema,
        projectId: z.string().optional(),
      }),
    )
    .query(
      async ({
        ctx,
        input: {
          params: { group, subGroup, instance },
          projectId,
        },
      }) => {
        const { flags, tags } =
          await ctx.db.allocationInstance.findFirstOrThrow({
            where: {
              allocationGroupId: group,
              allocationSubGroupId: subGroup,
              id: instance,
            },
            select: {
              flags: { select: { id: true, title: true } },
              tags: { select: { id: true, title: true } },
            },
          });

        // make sure only students with the correct data are returned

        const studentData = await ctx.db.userInInstance.findMany({
          where: {
            allocationGroupId: group,
            allocationSubGroupId: subGroup,
            allocationInstanceId: instance,
            role: Role.STUDENT,
            studentAllocation: { is: null },
          },
          select: {
            studentDetails: { select: { userId: true, studentLevel: true } },
          },
        });

        let projectFlags: Set<string> = new Set();
        if (projectId) {
          const projectData = await ctx.db.flagOnProject.findMany({
            where: { projectId },
            select: { flag: true },
          });
          projectFlags = new Set(projectData.map(({ flag }) => flag.title));
        }

        const projectTitles = await ctx.db.project.findMany({
          where: {
            allocationGroupId: group,
            allocationSubGroupId: subGroup,
            allocationInstanceId: instance,
          },
          select: { title: true },
        });

        const students = studentData
          .map(({ studentDetails }) => ({
            id: studentDetails[0].userId,
            studentLevel: studentDetails[0].studentLevel,
          }))
          .filter((s) =>
            projectId
              ? projectFlags.has(getFlagFromStudentLevel(s.studentLevel))
              : true,
          );

        return {
          takenTitles: projectTitles.map(({ title }) => title),
          flags,
          tags,
          students,
        };
      },
    ),

  getAllocation: instanceProcedure
    .input(z.object({ params: instanceParamsSchema, projectId: z.string() }))
    .query(async ({ ctx, input: { projectId } }) => {
      const allocation = await ctx.db.projectAllocation.findFirst({
        where: { projectId },
        select: {
          specialCircumstances: true,
          student: { select: { user: true } },
          studentRanking: true,
        },
      });

      const student = allocation?.student?.user ?? undefined;
      const specialCircumstances = allocation?.specialCircumstances ?? "";
      const rank = allocation?.studentRanking ?? undefined;

      console.log("from server", { student, rank, specialCircumstances });

      if (!student || !rank || specialCircumstances === undefined)
        return undefined;
      return { ...student, rank, specialCircumstances };
    }),
});<|MERGE_RESOLUTION|>--- conflicted
+++ resolved
@@ -178,58 +178,6 @@
     .input(
       z.object({
         params: instanceParamsSchema,
-<<<<<<< HEAD
-        projectId: z.string(),
-        specialCircumstances: z.string().optional(),
-      })
-    )
-    .mutation(
-      async ({
-        ctx, 
-        input: {
-          projectId,
-          specialCircumstances },
-        }) => {
-          await ctx.db.project.update({
-            where: { id: projectId },
-            data: { specialCircumstances },
-          });
-        },
-    ),
-
-  editMarks: instanceProcedure
-  .input(
-    z.object({
-      params: instanceParamsSchema,
-      projectId: z.string(),
-      marks: z.array(z.number()),
-    })
-  )
-  .mutation(
-    async ({
-      ctx, 
-      input: {
-        projectId,
-        marks },
-      }) => {
-        await ctx.db.project.update({
-          where: { id: projectId },
-          data: { interimMarkSaved: marks },
-        });
-      },
-  ),
-
-  getSpecialCircumstances: instanceProcedure  
-   .input(z.object({ params: instanceParamsSchema, projectId: z.string() }))
-   .query(async ({ ctx, input: { projectId } }) => {
-      const project = await ctx.db.project.findFirst({
-        where: { id: projectId },
-        select: { specialCircumstances: true },
-      });
-  
-      return project?.specialCircumstances ?? "";
-    }),
-=======
         studentId: z.string(),
         projectId: z.string(),
         specialCircumstances: z.string().optional(),
@@ -248,7 +196,32 @@
         });
       },
     ),
->>>>>>> bc49b179
+
+  editMarks: instanceProcedure
+    .input(
+      z.object({
+        params: instanceParamsSchema,
+        projectId: z.string(),
+        marks: z.array(z.number()),
+      }),
+    )
+    .mutation(async ({ ctx, input: { projectId, marks } }) => {
+      await ctx.db.project.update({
+        where: { id: projectId },
+        data: { interimMarkSaved: marks },
+      });
+    }),
+
+  getSpecialCircumstances: instanceProcedure
+    .input(z.object({ params: instanceParamsSchema, projectId: z.string() }))
+    .query(async ({ ctx, input: { projectId } }) => {
+      const project = await ctx.db.project.findFirst({
+        where: { id: projectId },
+        select: { specialCircumstances: true },
+      });
+
+      return project?.specialCircumstances ?? "";
+    }),
 
   getAllForStudentPreferences: instanceProcedure
     .input(z.object({ params: instanceParamsSchema, studentId: z.string() }))
