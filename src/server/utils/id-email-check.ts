import { TRPCClientError } from "@trpc/client";

import { PrismaTransactionClient } from "@/lib/db";
import { blankEmail } from "@/lib/utils/general/blank-email";

export async function validateEmailGUIDMatch(
  tx: PrismaTransactionClient,
  institutionId: string,
  email: string,
  name: string,
) {
  // Find user with this email address
  let user = await tx.user.findFirst({
    where: { id: institutionId, email },
  });

  if (user) {
    return user;
  }
  // See if this user exists with no/empty email address
  user = await tx.user.findFirst({
<<<<<<< HEAD
    where: { id: institutionId, email: "" },
=======
    where: { id: institutionId, email: blankEmail(institutionId) },
>>>>>>> cff4896e
  });
  if (user) {
    // We found the user with a blank email, but the function
    // parameter email isn't empty (else the earlier return would
    // fire) so update the email address
    user = await tx.user.update({
<<<<<<< HEAD
      where: {id: institutionId},
      data: {
        email: email
=======
      where: { id: institutionId },
      data: {
        email: email,
>>>>>>> cff4896e
      },
    });
    return user;
  }
  // Could not find the user, so create them
  try {
    user = await tx.user.create({
      data: {
        id: institutionId,
        name,
        email,
      },
    });
  } catch (e) {
    // this email is already taken
    throw new TRPCClientError("GUID and email do not match");
  }

  return user;
}<|MERGE_RESOLUTION|>--- conflicted
+++ resolved
@@ -19,27 +19,15 @@
   }
   // See if this user exists with no/empty email address
   user = await tx.user.findFirst({
-<<<<<<< HEAD
-    where: { id: institutionId, email: "" },
-=======
     where: { id: institutionId, email: blankEmail(institutionId) },
->>>>>>> cff4896e
   });
   if (user) {
     // We found the user with a blank email, but the function
     // parameter email isn't empty (else the earlier return would
     // fire) so update the email address
     user = await tx.user.update({
-<<<<<<< HEAD
-      where: {id: institutionId},
-      data: {
-        email: email
-=======
       where: { id: institutionId },
-      data: {
-        email: email,
->>>>>>> cff4896e
-      },
+      data: { email: email },
     });
     return user;
   }
