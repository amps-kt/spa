--- conflicted
+++ resolved
@@ -1,3 +1,4 @@
+import { Breadcrumbs } from "@/components/breadcrumbs";
 import { Breadcrumbs } from "@/components/breadcrumbs";
 import { Header } from "@/components/header";
 import { SessionProvider } from "@/components/session-provider";
@@ -7,10 +8,6 @@
 import type { Metadata } from "next";
 import { Inter } from "next/font/google";
 import { Toaster } from "react-hot-toast";
-<<<<<<< HEAD
-=======
-import { ClearanceProvider } from "./clearance";
->>>>>>> 4b5bd669
 
 const inter = Inter({ subsets: ["latin"] });
 
@@ -25,7 +22,6 @@
   children: React.ReactNode;
 }) {
   return (
-<<<<<<< HEAD
     <html lang="en">
       <body className={inter.className}>
         <ThemeProvider
@@ -47,30 +43,5 @@
         </ThemeProvider>
       </body>
     </html>
-=======
-    <ClerkProvider>
-      <html lang="en">
-        <body className={inter.className}>
-          <ThemeProvider
-            attribute="class"
-            defaultTheme="light" // TODO:  change in prod
-            enableSystem
-            disableTransitionOnChange
-          >
-            <ClearanceProvider>
-              <Header />
-              <main className="flex h-[92dvh] flex-col justify-start gap-4 pt-[12dvh]">
-                <Breadcrumbs />
-                <section className="flex w-full justify-center pt-6">
-                  {children}
-                </section>
-              </main>
-              <Toaster position="bottom-right" />
-            </ClearanceProvider>
-          </ThemeProvider>
-        </body>
-      </html>
-    </ClerkProvider>
->>>>>>> 4b5bd669
   );
 }