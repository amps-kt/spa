import { prisma } from "@/lib/prisma";
import {
  AllocationGroup,
  AllocationInstance,
  AllocationSubGroup,
  Flag,
  GroupAdmin,
  Project,
  Student,
  SubGroupAdmin,
  SuperAdmin,
  Supervisor,
  Tag,
} from "@prisma/client";
import { NextResponse } from "next/server";
import {
  supervisorData,
  flagData,
  tagData,
  studentData,
  projectData,
} from "@/data";
import { randomChoice, slugify } from "@/lib/utils";

const superAdminDetails = [
  { name: "Zoe", email: "super.allocationapp@gmail.com" },
  // { name: "Alice", email: "group.allocationapp@gmail.com" },
  // { name: "Evan", email: "group2.allocationapp@gmail.com" },
  // { name: "Holly", email: "group3.allocationapp@gmail.com" },
];

const groupAdminDetails = [
  // { name: "Petros", email: "super.allocationapp.gmail.com" },
  { name: "Alice", email: "group.allocationapp@gmail.com" },
  // { name: "Evan", email: "group2.allocationapp@gmail.com" },
  // { name: "Holly", email: "group3.allocationapp@gmail.com" },
];

const allocationGroupNames = [
  "School of Computing Science",
  // "School of Engineering",
  // "School of Medicine",
];

const allocationSubGroupNames = [
  [
    "Level 3 Group Project",
    "Level 4 Individual Project",
    "Level 5 Research Project",
  ],
  // [
  //   "Level 3 Individual Project",
  //   "Level 4 Individual Project",
  // ],
  // [
  //   "Level 4 Research Project",
  //   "Level 5 Research Project",
  //   "Level 6 Research Project",
  // ],
];

const subGroupAdminDetails = [
  [
    { name: "Bill", email: "subgroup.allocationapp@gmail.com" },
    { name: "Chris", email: "chris@example.com" },
    { name: "Dan", email: "dan@example.com" },
  ],
  // [
  //   { name: "Florence", email: "florence@example.com" },
  //   { name: "Grant", email: "grant@example.com" },
  // ],
  // [
  //   { name: "Isaac", email: "isaac@example.com" },
  //   { name: "Jack", email: "jack@example.com" },
  //   { name: "Ken", email: "ken@example.com" },
  // ],
];

const allocationInstanceNames = [
  [["2022", "2023"], ["2022", "2023"], ["2023"]],
  // [["2022", "2023"],["2022", "2023"]],
  // [["2022", "2023"], ["2022", "2023"], ["2022", "2023"]],
];

const dbEmpty = false;
<<<<<<< HEAD

// step 0
const createSuperAdmin = async () => {
  if (!dbEmpty) await prisma.superAdmin.deleteMany({});

  await prisma.superAdmin.createMany({
    data: superAdminDetails,
  });

  const superAdmins = await prisma.superAdmin.findMany({
    orderBy: { name: "asc" },
  });

  return superAdmins;
};

const inviteSuperAdmin = async (superAdmins: SuperAdmin[]) => {
  if (!dbEmpty) {
    await prisma.invitation.deleteMany({ where: { role: "SUPER_ADMIN" } });
  }
  await prisma.invitation.createMany({
    data: superAdmins.map(({ email: userEmail }) => ({
      userEmail,
      role: "SUPER_ADMIN",
    })),
  });
};
=======
>>>>>>> 05d66347

// step 1
const createGroupAdmin = async () => {
  if (!dbEmpty) await prisma.groupAdmin.deleteMany({});

  await prisma.groupAdmin.createMany({
    data: groupAdminDetails,
  });

  const groupAdmins = await prisma.groupAdmin.findMany({
    orderBy: { name: "asc" },
  });

  return groupAdmins;
};

const inviteGroupAdmin = async (groupAdmins: GroupAdmin[]) => {
  if (!dbEmpty) {
    await prisma.invitation.deleteMany({ where: { role: "GROUP_ADMIN" } });
  }
  await prisma.invitation.createMany({
    data: groupAdmins.map(({ email: userEmail }) => ({
      userEmail,
      role: "GROUP_ADMIN",
    })),
  });
};

// step 2
const createAllocationGroup = async (groupAdmins: GroupAdmin[]) => {
  if (!dbEmpty) await prisma.allocationGroup.deleteMany({});

  await prisma.allocationGroup.createMany({
    data: allocationGroupNames.map((name, i) => ({
      displayName: name,
      groupAdminId: groupAdmins[i].id,
      slug: slugify(name),
    })),
  });

  const allocationGroups = await prisma.allocationGroup.findMany({
    orderBy: { displayName: "asc" },
  });

  return allocationGroups;
};

// step 3
const createAllocaitonSubGroup = async (
  allocationGroups: AllocationGroup[],
) => {
  if (!dbEmpty) await prisma.allocationSubGroup.deleteMany({});

  // TODO: remove prisma call in map
  allocationGroups.map(async ({ id }, i) => {
    await prisma.allocationSubGroup.createMany({
      data: allocationSubGroupNames[i].map((name) => ({
        displayName: name,
        allocationGroupId: id,
        slug: slugify(name),
      })),
    });
  });

  const allocationSubGroups = await prisma.allocationSubGroup.findMany({
    orderBy: { displayName: "asc" },
  });

  return allocationSubGroups;
};

// step 4
const createSubGroupAdmin = async (
  allocationSubGroups: AllocationSubGroup[],
) => {
  if (!dbEmpty) await prisma.subGroupAdmin.deleteMany({});

  const flatSubGroupAdminDetails = subGroupAdminDetails.flat();

  await prisma.subGroupAdmin.createMany({
    data: allocationSubGroups.map(({ id: allocationSubGroupId }, i) => ({
      allocationSubGroupId,
      name: flatSubGroupAdminDetails[i].name,
      email: flatSubGroupAdminDetails[i].email,
    })),
  });

  const subGroupAdmins = await prisma.subGroupAdmin.findMany({
    orderBy: { name: "asc" },
  });

  return subGroupAdmins;
};

const inviteSubGroupAdmin = async (subGroupAdmins: SubGroupAdmin[]) => {
  if (!dbEmpty) {
    await prisma.invitation.deleteMany({ where: { role: "SUB_GROUP_ADMIN" } });
  }

  await prisma.invitation.createMany({
    data: subGroupAdmins.map(({ email: userEmail }) => ({
      userEmail,
      role: "SUB_GROUP_ADMIN" as const,
    })),
  });
};

// step 5
const createAllocationInstance = async (
  allocationSubGroups: AllocationSubGroup[],
) => {
  if (!dbEmpty) await prisma.allocationInstance.deleteMany({});

  const flatInstanceNames = allocationInstanceNames.flat(1);

  const intermediate = allocationSubGroups
    .map(({ id: allocationSubGroupId }, i) =>
      flatInstanceNames[i].map((name) => ({
        allocationSubGroupId,
        name,
        stage: "SETUP" as const,
      })),
    )
    .flat();

  console.log({ intermediate });

  await prisma.allocationInstance.createMany({
    data: allocationSubGroups
      .map(({ id: allocationSubGroupId }, i) =>
        flatInstanceNames[i].map((name) => ({
          allocationSubGroupId,
          displayName: name,
          stage: "SETUP" as const,
          slug: slugify(name),
        })),
      )
      .flat(),
  });

  const allocationInstances = await prisma.allocationInstance.findMany({});
  return allocationInstances;
};

// step 6
const createSupervisor = async () => {
  if (!dbEmpty) await prisma.supervisor.deleteMany({});

  await prisma.supervisor.createMany({ data: supervisorData });

  const supervisors = await prisma.supervisor.findMany();
  return supervisors;
};

const connectToSupervisor = async (
  supervisors: Supervisor[],
  testInstace: AllocationInstance,
) => {
  Promise.all(
    supervisors.map(
      async ({ id }) =>
        await prisma.supervisor.update({
          where: {
            id,
          },
          data: {
            allocationInstances: {
              connect: {
                id: testInstace.id,
              },
            },
          },
        }),
    ),
  );
};

const inviteSupervisor = async (supervisors: Supervisor[]) => {
  if (!dbEmpty) {
    await prisma.invitation.deleteMany({ where: { role: "SUPERVISOR" } });
  }

  await prisma.invitation.createMany({
    data: supervisors.map(({ email: userEmail }) => ({
      userEmail,
      role: "SUPERVISOR" as const,
    })),
  });
};

// step 7
const createFlag = async () => {
  if (!dbEmpty) await prisma.flag.deleteMany({});

  await prisma.flag.createMany({ data: flagData });

  const flags = await prisma.flag.findMany({});
  return flags;
};

// step 8
const createTag = async () => {
  if (!dbEmpty) await prisma.tag.deleteMany({});

  await prisma.tag.createMany({ data: tagData });

  const tags = await prisma.tag.findMany({});
  return tags;
};

// step 9
const createStudent = async () => {
  if (!dbEmpty) await prisma.student.deleteMany({});

  await prisma.student.createMany({ data: studentData });

  const students = await prisma.student.findMany({});
  return students;
};

const connectToStudent = async (
  students: Student[],
  flags: Flag[],
  testInstace: AllocationInstance,
) => {
  Promise.all(
    students.map(
      async ({ id }) =>
        await prisma.student.update({
          where: {
            id,
          },
          data: {
            flags: {
              connect: { title: randomChoice(flags).title },
            },
            allocationInstances: {
              connect: {
                id: testInstace.id,
              },
            },
          },
        }),
    ),
  );
};

const inviteStudent = async (students: Student[]) => {
  if (!dbEmpty) {
    await prisma.invitation.deleteMany({ where: { role: "STUDENT" } });
  }

  await prisma.invitation.createMany({
    data: students.map(({ email: userEmail }) => ({
      userEmail,
      role: "STUDENT" as const,
    })),
  });
};

// step 10
const createProject = async (
  supervisors: Supervisor[],
  testInstance: AllocationInstance,
) => {
  if (!dbEmpty) await prisma.project.deleteMany({});

  await prisma.project.createMany({
    data: projectData.map(({ title, description }) => ({
      title,
      description,
      allocationInstanceId: testInstance.id ?? "",
      supervisorId: randomChoice(supervisors).id,
    })),
  });

  const projects = await prisma.project.findMany({});
  return projects;
};

const connectToProject = async (
  projects: Project[],
  flags: Flag[],
  tags: Tag[],
) => {
  Promise.all(
    projects.map(
      async ({ id }) =>
        await prisma.project.update({
          where: {
            id,
          },
          data: {
            flags: {
              connect: randomChoice(flags),
            },
            tags: {
              connect: randomChoice(tags),
            },
          },
        }),
    ),
  );
};

export async function POST() {
  // step 0
  console.log("SUPER_ADMIN");
  const superAdmins = await createSuperAdmin();
  await inviteSuperAdmin(superAdmins);
  console.log(superAdmins);
  console.log("ok");

  // step 1
  console.log("GROUP_ADMIN");
  const groupAdmins = await createGroupAdmin();
  await inviteGroupAdmin(groupAdmins);
  console.log(groupAdmins);
  console.log("ok");

  // step 2
  console.log("ALLOCATION_GROUP");
  const allocationGroups = await createAllocationGroup(groupAdmins);
  console.log(allocationGroups);
  console.log("ok");

  // step 3
  console.log("ALLOCATION_SUB_GROUP");
  const allocationSubGroups = await createAllocaitonSubGroup(allocationGroups);
  console.log(allocationSubGroups);
  console.log("ok");

  // setp 4
  console.log("SUB_GROUP_ADMIN");
  const subGroupAdmins = await createSubGroupAdmin(allocationSubGroups);
  console.log(subGroupAdmins);
  await inviteSubGroupAdmin(subGroupAdmins);
  console.log("ok");

  // step 5
  console.log("ALLOCATION_INSTANCE");
<<<<<<< HEAD
  const allocationInstances =
    await createAllocationInstance(allocationSubGroups);
  console.log(allocationInstances);

  const testInstace = await prisma.allocationInstance.findFirst({
    where: {
      displayName: "2023",
      allocationSubGroup: { displayName: "Level 4 Individual Project" },
=======
  console.log(await createAllocationInstance(allocationSubGroups));

  const testInstace = await prisma.allocationInstance.findFirst({
    where: {
      name: "2023",
      allocationSubGroup: { name: "Level 4 Individual Project" },
>>>>>>> 05d66347
    },
    include: {
      allocationSubGroup: {
        select: { displayName: true },
      },
    },
  });

  if (!testInstace) {
    console.log("ERROR creating testInstance");
    return NextResponse.json({ status: 500, data: "error" });
  }

  console.log({ testInstace });
  console.log("ok");

  // step 6
  console.log("SUPERVISOR");
  const supervisors = await createSupervisor();
  await connectToSupervisor(supervisors, testInstace!);
  await inviteSupervisor(supervisors);
  console.log("ok");

  // step 7
  console.log("FLAGS");
  const flags = await createFlag();
  console.log("ok");

  // step 8
  console.log("TAGS");
  const tags = await createTag();
  console.log("ok");

  // step 9
  console.log("STUDENT");
  const students = await createStudent();
  await connectToStudent(students, flags, testInstace!);
  await inviteStudent(students);
  console.log("ok");

  // step 10
  console.log("PROJECT");
  const projects = await createProject(supervisors, testInstace!);
  await connectToProject(projects, flags, tags);
  console.log("ok");

  console.log("SETUP COMPLETE");
  return NextResponse.json({ status: 200, data: "success" });
}<|MERGE_RESOLUTION|>--- conflicted
+++ resolved
@@ -31,6 +31,7 @@
 
 const groupAdminDetails = [
   // { name: "Petros", email: "super.allocationapp.gmail.com" },
+  // { name: "Petros", email: "super.allocationapp.gmail.com" },
   { name: "Alice", email: "group.allocationapp@gmail.com" },
   // { name: "Evan", email: "group2.allocationapp@gmail.com" },
   // { name: "Holly", email: "group3.allocationapp@gmail.com" },
@@ -83,7 +84,6 @@
 ];
 
 const dbEmpty = false;
-<<<<<<< HEAD
 
 // step 0
 const createSuperAdmin = async () => {
@@ -111,8 +111,6 @@
     })),
   });
 };
-=======
->>>>>>> 05d66347
 
 // step 1
 const createGroupAdmin = async () => {
@@ -226,7 +224,20 @@
 ) => {
   if (!dbEmpty) await prisma.allocationInstance.deleteMany({});
 
+
   const flatInstanceNames = allocationInstanceNames.flat(1);
+
+  const intermediate = allocationSubGroups
+    .map(({ id: allocationSubGroupId }, i) =>
+      flatInstanceNames[i].map((name) => ({
+        allocationSubGroupId,
+        name,
+        stage: "SETUP" as const,
+      })),
+    )
+    .flat();
+
+  console.log({ intermediate });
 
   const intermediate = allocationSubGroups
     .map(({ id: allocationSubGroupId }, i) =>
@@ -261,6 +272,7 @@
 const createSupervisor = async () => {
   if (!dbEmpty) await prisma.supervisor.deleteMany({});
 
+  await prisma.supervisor.createMany({ data: supervisorData });
   await prisma.supervisor.createMany({ data: supervisorData });
 
   const supervisors = await prisma.supervisor.findMany();
@@ -327,6 +339,7 @@
 const createStudent = async () => {
   if (!dbEmpty) await prisma.student.deleteMany({});
 
+  await prisma.student.createMany({ data: studentData });
   await prisma.student.createMany({ data: studentData });
 
   const students = await prisma.student.findMany({});
@@ -454,7 +467,6 @@
 
   // step 5
   console.log("ALLOCATION_INSTANCE");
-<<<<<<< HEAD
   const allocationInstances =
     await createAllocationInstance(allocationSubGroups);
   console.log(allocationInstances);
@@ -463,14 +475,6 @@
     where: {
       displayName: "2023",
       allocationSubGroup: { displayName: "Level 4 Individual Project" },
-=======
-  console.log(await createAllocationInstance(allocationSubGroups));
-
-  const testInstace = await prisma.allocationInstance.findFirst({
-    where: {
-      name: "2023",
-      allocationSubGroup: { name: "Level 4 Individual Project" },
->>>>>>> 05d66347
     },
     include: {
       allocationSubGroup: {
