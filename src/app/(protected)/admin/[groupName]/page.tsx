--- conflicted
+++ resolved
@@ -2,12 +2,7 @@
 import { Separator } from "@/components/ui/separator";
 import { Unauthorised } from "@/components/unauthorised";
 import { auth } from "@/lib/auth";
-<<<<<<< HEAD
 import { db } from "@/lib/prisma";
-=======
-import { prisma } from "@/lib/prisma";
-import { AllocationSubGroup, GroupAdmin } from "@prisma/client";
->>>>>>> 15a9a725
 import { ClientSection } from "./client-section";
 
 export default async function Page({
@@ -32,7 +27,6 @@
 
   currentAllocationGroup.id;
 
-<<<<<<< HEAD
   const allocationSubGroups = await db.allocationSubGroup.findMany({
     where: {
       allocationGroupId: currentAllocationGroup.id,
@@ -44,11 +38,6 @@
       id: currentAllocationGroup.groupAdminId,
     },
   });
-=======
-  const allocationSubGroups: AllocationSubGroup[] = [];
-
-  const groupAdmins: GroupAdmin[] = [];
->>>>>>> 15a9a725
 
   return (
     <div className="mt-6 flex flex-col gap-10 px-6">
