import { api } from "@/lib/trpc/server";

import { FormSection } from "./_components/form-section";
import { Heading } from "@/components/heading";

import { spacesLabels } from "@/content/spaces";

export default async function Page() {
<<<<<<< HEAD
  const takenNames = await api.institution.takenGroupNames();

  return (
    <div className="mb-40 mt-6 flex h-max w-full max-w-5xl flex-col gap-10 px-6 pb-20">
      <Heading className="text-4xl">
        Create new {spacesLabels.group.full}
      </Heading>
      <FormSection takenNames={takenNames} />
=======
  const takenGroupNames = await api.institution.takenGroupNames();
  return (
    <div className="mt-6 flex flex-col gap-10 px-6">
      <h2 className="text-4xl">
        Create New{" "}
        <span className="font-semibold text-sky-500">
          {spacesLabels.group.full}
        </span>
      </h2>
      <FormSection takenGroupNames={takenGroupNames} />
>>>>>>> 959d6d2f
    </div>
  );
}<|MERGE_RESOLUTION|>--- conflicted
+++ resolved
@@ -6,27 +6,15 @@
 import { spacesLabels } from "@/content/spaces";
 
 export default async function Page() {
-<<<<<<< HEAD
-  const takenNames = await api.institution.takenGroupNames();
+
+  const takenGroupNames = await api.institution.takenGroupNames();
 
   return (
     <div className="mb-40 mt-6 flex h-max w-full max-w-5xl flex-col gap-10 px-6 pb-20">
       <Heading className="text-4xl">
         Create new {spacesLabels.group.full}
       </Heading>
-      <FormSection takenNames={takenNames} />
-=======
-  const takenGroupNames = await api.institution.takenGroupNames();
-  return (
-    <div className="mt-6 flex flex-col gap-10 px-6">
-      <h2 className="text-4xl">
-        Create New{" "}
-        <span className="font-semibold text-sky-500">
-          {spacesLabels.group.full}
-        </span>
-      </h2>
       <FormSection takenGroupNames={takenGroupNames} />
->>>>>>> 959d6d2f
     </div>
   );
 }