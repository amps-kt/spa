import { Project, Stage } from "@prisma/client";
import { ColumnDef } from "@tanstack/react-table";
import { X } from "lucide-react";
import Link from "next/link";

import { Button } from "@/components/ui/button";
import { Checkbox } from "@/components/ui/checkbox";
import { DataTableColumnHeader } from "@/components/ui/data-table/data-table-column-header";
import {
  Tooltip,
  TooltipContent,
  TooltipProvider,
  TooltipTrigger,
} from "@/components/ui/tooltip";

import { stageGt, stageGte } from "@/lib/utils/permissions/stage-check";
import { getSelectColumn } from "@/components/ui/data-table/select-column";

type SupervisorProjectsData = Pick<
  Project,
  | "id"
  | "title"
  | "capacityLowerBound"
  | "capacityUpperBound"
  | "preAllocatedStudentId"
>;

export type SupervisorProjectData = Pick<
  Project,
  "id" | "title" | "capacityLowerBound" | "capacityUpperBound"
> & { allocatedStudentId?: string };

export function columns(
  stage: Stage,
  removeRow: (id: string) => void,
  clearTable: () => void,
<<<<<<< HEAD
): ColumnDef<SupervisorProjectsData>[] {
  const selectCol = getSelectColumn<SupervisorProjectsData>();

  const userCols: ColumnDef<SupervisorProjectsData>[] = [
=======
): ColumnDef<SupervisorProjectData>[] {
  return [
    {
      id: "select",
      header: ({ table }) => (
        <Checkbox
          checked={table.getIsAllPageRowsSelected()}
          onCheckedChange={(value) => table.toggleAllPageRowsSelected(!!value)}
          aria-label="Select all"
        />
      ),
      cell: ({ row }) => (
        <Checkbox
          checked={row.getIsSelected()}
          onCheckedChange={(value) => row.toggleSelected(!!value)}
          aria-label="Select row"
        />
      ),
      enableSorting: false,
      enableHiding: false,
    },
>>>>>>> d9d625b3
    {
      id: "id",
      accessorFn: ({ id }) => id,
      header: ({ column }) => (
        <DataTableColumnHeader
          className="w-16"
          column={column}
          title="ID"
          canFilter
        />
      ),
      cell: ({
        row: {
          original: { id },
        },
      }) => (
        <>
          <TooltipProvider>
            <Tooltip>
              <TooltipTrigger asChild>
                <Button variant="ghost" className="cursor-default">
                  <div className="w-16 truncate">{id}</div>
                </Button>
              </TooltipTrigger>
              <TooltipContent>
                <p>{id}</p>
              </TooltipContent>
            </Tooltip>
          </TooltipProvider>
        </>
      ),
    },
    {
      id: "title",
      accessorFn: ({ title }) => title,
      header: ({ column }) => (
        <DataTableColumnHeader column={column} title="Title" />
      ),
      cell: ({
        row: {
          original: { id, title },
        },
      }) => (
        <Link href={`projects/${id}`}>
          <Button variant="link">{title}</Button>
        </Link>
      ),
    },
    {
      id: "Allocated Student ID",
      accessorFn: ({ allocatedStudentId }) => allocatedStudentId,
      header: ({ column }) => (
        <DataTableColumnHeader column={column} title="Allocated Student" />
      ),
    },
    {
      id: "Capacity Upper Bound",
      accessorFn: ({ capacityUpperBound }) => capacityUpperBound,
      header: ({ column }) => (
        <DataTableColumnHeader
          className="w-12"
          column={column}
          title="Upper Bound"
        />
      ),
      cell: ({
        row: {
          original: { capacityUpperBound },
        },
      }) => <div className="w-12 text-center">{capacityUpperBound}</div>,
    },
    {
      accessorKey: "actions",
      id: "Actions",
      header: ({ table }) => {
        const allSelected = table.getIsAllRowsSelected();

        if (stageGte(stage, Stage.PROJECT_ALLOCATION)) return;
        if (allSelected)
          return (
            <Button variant="ghost" size="icon" onClick={clearTable}>
              <X className="h-5 w-5" />
            </Button>
          );

        return <div className="w-fit" />;
      },
      cell: ({
        row: {
          original: { id },
        },
      }) => {
        if (stageGte(stage, Stage.PROJECT_ALLOCATION)) return;
        return (
          <Button variant="ghost" size="icon" onClick={() => removeRow(id)}>
            <X className="h-5 w-5" />
          </Button>
        );
      },
    },
  ];

  if (stageGt(stage, Stage.PROJECT_SUBMISSION)) return userCols;
  return [selectCol, ...userCols];
}<|MERGE_RESOLUTION|>--- conflicted
+++ resolved
@@ -16,15 +16,6 @@
 import { stageGt, stageGte } from "@/lib/utils/permissions/stage-check";
 import { getSelectColumn } from "@/components/ui/data-table/select-column";
 
-type SupervisorProjectsData = Pick<
-  Project,
-  | "id"
-  | "title"
-  | "capacityLowerBound"
-  | "capacityUpperBound"
-  | "preAllocatedStudentId"
->;
-
 export type SupervisorProjectData = Pick<
   Project,
   "id" | "title" | "capacityLowerBound" | "capacityUpperBound"
@@ -34,34 +25,10 @@
   stage: Stage,
   removeRow: (id: string) => void,
   clearTable: () => void,
-<<<<<<< HEAD
-): ColumnDef<SupervisorProjectsData>[] {
-  const selectCol = getSelectColumn<SupervisorProjectsData>();
+): ColumnDef<SupervisorProjectData>[] {
+  const selectCol = getSelectColumn<SupervisorProjectData>();
 
-  const userCols: ColumnDef<SupervisorProjectsData>[] = [
-=======
-): ColumnDef<SupervisorProjectData>[] {
-  return [
-    {
-      id: "select",
-      header: ({ table }) => (
-        <Checkbox
-          checked={table.getIsAllPageRowsSelected()}
-          onCheckedChange={(value) => table.toggleAllPageRowsSelected(!!value)}
-          aria-label="Select all"
-        />
-      ),
-      cell: ({ row }) => (
-        <Checkbox
-          checked={row.getIsSelected()}
-          onCheckedChange={(value) => row.toggleSelected(!!value)}
-          aria-label="Select row"
-        />
-      ),
-      enableSorting: false,
-      enableHiding: false,
-    },
->>>>>>> d9d625b3
+  const userCols: ColumnDef<SupervisorProjectData>[] = [
     {
       id: "id",
       accessorFn: ({ id }) => id,
