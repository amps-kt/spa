--- conflicted
+++ resolved
@@ -10,11 +10,7 @@
 import { InstanceParams } from "@/lib/validations/params";
 
 import Layout from "./layout";
-<<<<<<< HEAD
-import { dateFormatter } from "@/lib/utils/date/formatter";
-=======
 import { format } from "date-fns";
->>>>>>> 0ec6671c
 
 export async function StudentOverview({ params }: { params: InstanceParams }) {
   const stage = await api.institution.instance.currentStage({ params });
@@ -36,16 +32,12 @@
           <div className="flex flex-col justify-start">
             <div className="flex flex-col gap-4">
               <SubHeading>Preference List Submission Deadline</SubHeading>
-<<<<<<< HEAD
-              <p className="text-xl">{dateFormatter(deadline)}</p>
-=======
               <p className="flex gap-2 text-xl">
                 {format(deadline, "dd MMM yyyy")}
                 <span className="text-muted-foreground">//</span>
                 {format(deadline, "HH:mm")}
                 <span className="text-muted-foreground">GMT</span>
               </p>
->>>>>>> 0ec6671c
             </div>
             <div className="mt-16 flex flex-col gap-4">
               <SubHeading>Task List</SubHeading>
