--- conflicted
+++ resolved
@@ -205,37 +205,6 @@
       }
 
       return (
-<<<<<<< HEAD
-        <DropdownMenu>
-          <DropdownMenuTrigger asChild>
-            <Button size="icon" variant="ghost" className="h-8 w-8 p-0">
-              <span className="sr-only">Open menu</span>
-              <LucideMoreHorizontal className="h-4 w-4" />
-            </Button>
-          </DropdownMenuTrigger>
-          <DropdownMenuContent align="end">
-            <DropdownMenuLabel>Actions</DropdownMenuLabel>
-            <DropdownMenuSeparator />
-            <DropdownMenuItem>
-              <Button variant="link" asChild>
-                <Link href={`../projects/${project.id}`}>View Details</Link>
-              </Button>
-            </DropdownMenuItem>
-            <AccessControl
-              allowedRoles={[Role.ADMIN]}
-              allowedStages={previousStages(Stage.PROJECT_SELECTION)}
-            >
-              <DropdownMenuItem>
-                <ChangePreferenceButton
-                  dropdownLabel="Change Type to:"
-                  defaultStatus={type}
-                  changeFunction={handleChange}
-                />
-              </DropdownMenuItem>
-            </AccessControl>
-          </DropdownMenuContent>
-        </DropdownMenu>
-=======
         <div className="flex w-full items-center justify-center">
           <StudentPreferenceActionMenu
             defaultType={type}
@@ -243,7 +212,6 @@
             changePreference={handleChangePreference}
           />
         </div>
->>>>>>> f919dafc
       );
     },
   };
