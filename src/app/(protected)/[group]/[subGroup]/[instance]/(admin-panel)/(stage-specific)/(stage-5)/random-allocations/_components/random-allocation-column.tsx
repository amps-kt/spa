--- conflicted
+++ resolved
@@ -3,11 +3,7 @@
 import { type ColumnDef } from "@tanstack/react-table";
 import { ShuffleIcon, Trash2Icon } from "lucide-react";
 import Link from "next/link";
-<<<<<<< HEAD
-import z from "zod";
-=======
 import { z } from "zod";
->>>>>>> 28a2151a
 
 import { PAGES } from "@/config/pages";
 
