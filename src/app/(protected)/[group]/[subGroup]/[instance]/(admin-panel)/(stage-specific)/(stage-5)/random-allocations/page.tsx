import { ListIcon } from "lucide-react";

import { app, metadataTitle } from "@/config/meta";
import { PAGES } from "@/config/pages";

import { AllocationMethod } from "@/db/types";

import { SectionHeading, Heading } from "@/components/heading";
import { PanelWrapper } from "@/components/panel-wrapper";

import { api } from "@/lib/trpc/server";
import { type InstanceParams } from "@/lib/validations/params";

import { RandomAllocationsDataTable } from "./_components/random-allocations-data-table";

export async function generateMetadata({ params }: { params: InstanceParams }) {
  const { displayName } = await api.institution.instance.get({ params });

  return {
    title: metadataTitle([
      PAGES.randomAllocations.title,
      displayName,
      app.name,
    ]),
  };
}

export default async function Page({ params }: { params: InstanceParams }) {
  const unallocatedStudents =
    await api.institution.instance.getUnallocatedStudents({ params });

  const randomlyAllocatedStudentData =
    await api.institution.instance.getAllocatedStudentsByMethod({
      params,
      methods: [AllocationMethod.RANDOM],
    });

  const flags = await api.institution.instance.getFlags({ params });

  const flags = await api.institution.instance.getFlags({ params });

  const unallocatedStudentData = unallocatedStudents.map((student) => ({
    student,
    project: undefined,
  }));

  const allStudentData = [
    ...randomlyAllocatedStudentData,
    ...unallocatedStudentData,
  ];

  return (
    <PanelWrapper className="gap-10">
      <Heading className="mb-4">{PAGES.randomAllocations.title}</Heading>
      <section className="flex w-full flex-col">
        <SectionHeading icon={ListIcon} className="mb-2">
          All Unmatched Students
        </SectionHeading>
        <RandomAllocationsDataTable
<<<<<<< HEAD
          flags={flags}
          studentData={allStudentData}
=======
          studentData={allStudentData}
          flags={flags}
>>>>>>> 28a2151a
        />
      </section>
    </PanelWrapper>
  );
}<|MERGE_RESOLUTION|>--- conflicted
+++ resolved
@@ -37,8 +37,6 @@
 
   const flags = await api.institution.instance.getFlags({ params });
 
-  const flags = await api.institution.instance.getFlags({ params });
-
   const unallocatedStudentData = unallocatedStudents.map((student) => ({
     student,
     project: undefined,
@@ -57,13 +55,8 @@
           All Unmatched Students
         </SectionHeading>
         <RandomAllocationsDataTable
-<<<<<<< HEAD
-          flags={flags}
-          studentData={allStudentData}
-=======
           studentData={allStudentData}
           flags={flags}
->>>>>>> 28a2151a
         />
       </section>
     </PanelWrapper>
