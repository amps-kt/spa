"use client";
import { useState } from "react";
import { Stage } from "@prisma/client";
import { useRouter } from "next/navigation";
import { toast } from "sonner";

import { useInstanceParams } from "@/components/params-context";
import { Button } from "@/components/ui/button";

import { api } from "@/lib/trpc/client";

import { StageButton } from "./_components/stage-button";

<<<<<<< HEAD
import { stageSchema } from "@/db/types";
=======
import { CHAPTER } from "@/content/config/stage";
>>>>>>> e1dd43ba

export function StageControl({ stage }: { stage: Stage }) {
  const params = useInstanceParams();

  const router = useRouter();
  const stages = stageSchema.options;
  const [selectedIdx, setSelectedIdx] = useState(-1);
  const [confirmedIdx, setConfirmedIdx] = useState(stages.indexOf(stage) + 1);

  const utils = api.useUtils();
  const refetchTabs = utils.institution.instance.getHeaderTabs.refetch;

  const { mutateAsync } = api.institution.instance.setStage.useMutation();

  const handleConfirmation = (idx: number) => {
    toast.promise(
      mutateAsync({
        params,
        stage: stages[idx - 1],
      }).then(() => {
        setSelectedIdx(-1);
        setConfirmedIdx(idx);
        router.refresh();
        refetchTabs();
      }),
      {
        loading: "Updating Stage...",
        error: "Something went wrong",
        success: "Success",
      },
    );
  };

  return (
    <div className="mx-16 mt-12 flex justify-between px-6">
      <ol className="grid w-full grid-cols-2">
        <div className="col-span-1 flex flex-col gap-7">
          {Object.values(CHAPTER.ALLOCATION).map((stage, i) => (
            <StageButton
              key={stage.id}
              title={stage.displayName}
              num={i + 1}
              selectedIdx={selectedIdx}
              confirmedIdx={confirmedIdx}
              setSelectedIdx={setSelectedIdx}
            />
          ))}
        </div>
        <div className="col-span-1 flex flex-col gap-7">
          {Object.values(CHAPTER.MARKING).map((stage, i) => (
            <StageButton
              key={stage.id}
              title={stage.displayName}
              num={i + Object.values(CHAPTER.ALLOCATION).length + 1}
              selectedIdx={selectedIdx}
              confirmedIdx={confirmedIdx}
              setSelectedIdx={setSelectedIdx}
            />
          ))}
        </div>
      </ol>
      <Button
        className="w-40 self-end"
        disabled={selectedIdx === -1}
        onClick={() => handleConfirmation(selectedIdx)}
      >
        Change Stage
      </Button>
    </div>
  );
}<|MERGE_RESOLUTION|>--- conflicted
+++ resolved
@@ -11,11 +11,8 @@
 
 import { StageButton } from "./_components/stage-button";
 
-<<<<<<< HEAD
 import { stageSchema } from "@/db/types";
-=======
-import { CHAPTER } from "@/content/config/stage";
->>>>>>> e1dd43ba
+import { CHAPTER } from "@/config/config/stage";
 
 export function StageControl({ stage }: { stage: Stage }) {
   const params = useInstanceParams();
@@ -32,10 +29,7 @@
 
   const handleConfirmation = (idx: number) => {
     toast.promise(
-      mutateAsync({
-        params,
-        stage: stages[idx - 1],
-      }).then(() => {
+      mutateAsync({ params, stage: stages[idx - 1]! }).then(() => {
         setSelectedIdx(-1);
         setConfirmedIdx(idx);
         router.refresh();
