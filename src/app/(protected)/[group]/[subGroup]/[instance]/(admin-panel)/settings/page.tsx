import { PenIcon } from "lucide-react";
import Link from "next/link";

import { SubHeading } from "@/components/heading";
import { PanelWrapper } from "@/components/panel-wrapper";
import { Button } from "@/components/ui/button";
import { Card, CardContent, CardHeader, CardTitle } from "@/components/ui/card";
<<<<<<< HEAD
=======

import { spacesLabels } from "@/content/space-labels";
>>>>>>> 0ec6671c

import { DangerZone } from "./_components/danger-zone";
import { spacesLabels } from "@/content/space-labels";

export default async function Page() {
  return (
    <PanelWrapper className="gap-10 pt-16">
      <SubHeading>Settings</SubHeading>
      <Card>
        <CardHeader>
          <CardTitle>Details</CardTitle>
        </CardHeader>
        <CardContent className="flex items-center justify-start gap-5">
<<<<<<< HEAD
          <Button className="flex items-center gap-2" size="lg">
            <PenIcon className="h-4 w-4" />
            <Link href="./edit">
=======
          <Button size="lg" asChild>
            <Link className="flex items-center gap-2" href="./edit">
              <PenIcon className="h-4 w-4" />
>>>>>>> 0ec6671c
              View or Edit {spacesLabels.instance.short} Details
            </Link>
          </Button>
          <p>Modify {spacesLabels.instance.short}-specific details.</p>
        </CardContent>
      </Card>
      <DangerZone spaceTitle={spacesLabels.instance.short} />
    </PanelWrapper>
  );
}<|MERGE_RESOLUTION|>--- conflicted
+++ resolved
@@ -5,14 +5,10 @@
 import { PanelWrapper } from "@/components/panel-wrapper";
 import { Button } from "@/components/ui/button";
 import { Card, CardContent, CardHeader, CardTitle } from "@/components/ui/card";
-<<<<<<< HEAD
-=======
 
 import { spacesLabels } from "@/content/space-labels";
->>>>>>> 0ec6671c
 
 import { DangerZone } from "./_components/danger-zone";
-import { spacesLabels } from "@/content/space-labels";
 
 export default async function Page() {
   return (
@@ -23,15 +19,9 @@
           <CardTitle>Details</CardTitle>
         </CardHeader>
         <CardContent className="flex items-center justify-start gap-5">
-<<<<<<< HEAD
-          <Button className="flex items-center gap-2" size="lg">
-            <PenIcon className="h-4 w-4" />
-            <Link href="./edit">
-=======
           <Button size="lg" asChild>
             <Link className="flex items-center gap-2" href="./edit">
               <PenIcon className="h-4 w-4" />
->>>>>>> 0ec6671c
               View or Edit {spacesLabels.instance.short} Details
             </Link>
           </Button>
