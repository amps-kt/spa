--- conflicted
+++ resolved
@@ -50,21 +50,12 @@
 
   const { flags, tags } = await api.project.details({ params });
 
-  const tabGroups = await api.institution.instance.getSidePanelTabs({
-    params,
-  });
+  const tabGroups = await api.institution.instance.getSidePanelTabs({ params });
 
   return (
-<<<<<<< HEAD
-    <InstanceParamsProvider instance={{ params, stage, roles }}>
-      {/* this is really stupid actually, I should just be able to pass tha flags and tags directly to data tables */}
-      <DataTableProvider details={{ flags, tags }}>
-        {children}
-      </DataTableProvider>
-    </InstanceParamsProvider>
-=======
     <SidebarProvider>
       <InstanceParamsProvider instance={{ params, stage, roles }}>
+        {/* this is really stupid actually, I should just be able to pass tha flags and tags directly to data tables */}
         <DataTableProvider details={{ flags, tags }}>
           <InstanceSidebar className="mt-[8dvh]" tabGroups={tabGroups} />
           <header className="sticky top-0 flex h-[5.5rem] w-[5.5rem] flex-1 shrink items-center justify-center gap-2 rounded-md bg-background px-4">
@@ -74,6 +65,5 @@
         </DataTableProvider>
       </InstanceParamsProvider>
     </SidebarProvider>
->>>>>>> e1dd43ba
   );
 }