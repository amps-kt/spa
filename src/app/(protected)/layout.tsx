import { env } from "@/env";

import { SidebarProvider } from "@/components/ui/sidebar";

import { auth, whitelisted } from "@/lib/auth";
<<<<<<< HEAD
import { redirect } from "@/lib/routing";
=======
import { unauthorised } from "@/lib/utils/redirect";
>>>>>>> 28a2151a

import { SiteHeader } from "./_components/site-header";

export default async function Layout({
  children,
}: {
  children: React.ReactNode;
}) {
  const { real: user } = await auth();

  if (!user) redirect("home", undefined);

  // Currently we're doing a platform-wide testing block
  // If the user is not whitelisted, redirect them to the test message page
  // would be better to have a more granular control in the future, i.e. per group, sub-group, or instance
<<<<<<< HEAD
  if (env.AUTH_WHITELIST_ENABLED === "ON" && !whitelisted(user)) {
    redirect("unauthorised", undefined);
  }
=======
  if (env.AUTH_WHITELIST_ENABLED === "ON" && !whitelisted(user)) unauthorised();
>>>>>>> 28a2151a

  return (
    <div className="[--header-height:calc(--spacing(14))]">
      <SidebarProvider className="flex flex-col">
        <SiteHeader />
        <main className="top-[calc(var(--header-height)-1px)] relative w-full items-start justify-center flex">
          {children}
        </main>
      </SidebarProvider>
    </div>
  );
}<|MERGE_RESOLUTION|>--- conflicted
+++ resolved
@@ -3,11 +3,7 @@
 import { SidebarProvider } from "@/components/ui/sidebar";
 
 import { auth, whitelisted } from "@/lib/auth";
-<<<<<<< HEAD
-import { redirect } from "@/lib/routing";
-=======
-import { unauthorised } from "@/lib/utils/redirect";
->>>>>>> 28a2151a
+import { redirect, unauthorised } from "@/lib/routing";
 
 import { SiteHeader } from "./_components/site-header";
 
@@ -23,13 +19,7 @@
   // Currently we're doing a platform-wide testing block
   // If the user is not whitelisted, redirect them to the test message page
   // would be better to have a more granular control in the future, i.e. per group, sub-group, or instance
-<<<<<<< HEAD
-  if (env.AUTH_WHITELIST_ENABLED === "ON" && !whitelisted(user)) {
-    redirect("unauthorised", undefined);
-  }
-=======
   if (env.AUTH_WHITELIST_ENABLED === "ON" && !whitelisted(user)) unauthorised();
->>>>>>> 28a2151a
 
   return (
     <div className="[--header-height:calc(--spacing(14))]">
