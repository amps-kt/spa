"use client";
import whiteLogo from "@/assets/uofg-white.png";
import { Role } from "@prisma/client";
import { User2 } from "lucide-react";
import { signIn, signOut, useSession } from "next-auth/react";
import Image from "next/image";
import Link from "next/link";
import { useSearchParams } from "next/navigation";
import { ButtonHTMLAttributes } from "react";
import { Avatar, AvatarFallback, AvatarImage } from "./ui/avatar";
import { Button } from "./ui/button";
import {
  DropdownMenu,
  DropdownMenuContent,
  DropdownMenuItem,
  DropdownMenuLabel,
  DropdownMenuSeparator,
  DropdownMenuTrigger,
} from "./ui/dropdown-menu";

function UserButton({ className }: ButtonHTMLAttributes<HTMLButtonElement>) {
  const { data: session } = useSession();
  const searchParams = useSearchParams();

  const user = session?.user;

  return (
    <button className={className}>
      <DropdownMenu>
        <DropdownMenuTrigger asChild>
          <Avatar className="cursor-pointer">
            <AvatarImage src={user?.image ?? ""} />
            <AvatarFallback>
              <User2 />
            </AvatarFallback>
          </Avatar>
        </DropdownMenuTrigger>
        <DropdownMenuContent className="mt-3 w-60">
          {user && (
            <DropdownMenuLabel className="py-4">
              <div className="flex flex-col space-y-1 pb-2.5">
                <p className="text-sm font-medium leading-none">{user.name}</p>
                <p className="text-xs leading-none text-muted-foreground">
                  {user.email}
                </p>
              </div>
              <DropdownMenuSeparator />
            </DropdownMenuLabel>
          )}
          <DropdownMenuItem>
            <Link href="/account" className="w-full">
              <Button variant="link">My account</Button>
            </Link>
          </DropdownMenuItem>
          <DropdownMenuItem>
            {session ? (
              <Button
                className="w-full"
                variant="outline"
                onClick={async () => await signOut()}
              >
                Sign out
              </Button>
            ) : (
              <Button
                className="w-full"
                variant="outline"
                onClick={async () =>
                  await signIn("google", {
                    callbackUrl: searchParams?.get("from") ?? "/",
                  })
                }
              >
                Sign In
              </Button>
            )}
          </DropdownMenuItem>
        </DropdownMenuContent>
      </DropdownMenu>
    </button>
  );
}

<<<<<<< HEAD
export function Header({ adminPanel }: { adminPanel: string }) {
=======
export function Header() {
>>>>>>> 05d66347
  const session = useSession();

  const user = session.data?.user;

  const canAccess = (rolesAllowed: Role[]) => {
    if (!user) return false;
    return rolesAllowed.includes(user.role!);
  };

  return (
    <nav className="sticky top-0 flex h-[8dvh] max-h-[5rem] w-full items-center justify-between gap-6 bg-primary px-10 py-5">
      <Link href="/">
        <Image
          className="max-w-[10rem] object-scale-down"
          width={300}
          height={100}
          src={whiteLogo}
          alt="University of Glasgow logo"
        />
      </Link>
      <div className="flex items-center gap-6">
        {canAccess([
<<<<<<< HEAD
          "SUPER_ADMIN",
=======
>>>>>>> 05d66347
          "GROUP_ADMIN",
          "SUB_GROUP_ADMIN",
          "SUPERVISOR",
          "STUDENT",
        ]) && (
          <Link className="text-white hover:underline" href="/projects">
            <Button variant="ghost">Projects</Button>
          </Link>
        )}
<<<<<<< HEAD
        {canAccess([
          "SUPER_ADMIN",
          "GROUP_ADMIN",
          "SUB_GROUP_ADMIN",
          "SUPERVISOR",
        ]) && (
=======
        {canAccess(["GROUP_ADMIN", "SUB_GROUP_ADMIN", "SUPERVISOR"]) && (
>>>>>>> 05d66347
          <Link className="text-white hover:underline" href="/supervisors">
            <Button variant="ghost">Supervisors</Button>
          </Link>
        )}
        {canAccess(["STUDENT"]) && (
          <Link
            className="text-white hover:underline"
            href="/account/my-preferences"
          >
            <Button variant="ghost">My Preferences</Button>
          </Link>
        )}

        {canAccess(["SUPERVISOR"]) && (
          <Link
            className="text-white hover:underline"
            href="/account/my-projects"
          >
            <Button variant="ghost">My Projects</Button>
          </Link>
        )}
<<<<<<< HEAD
        {canAccess(["SUPER_ADMIN", "GROUP_ADMIN", "SUB_GROUP_ADMIN"]) && (
=======
        {canAccess(["GROUP_ADMIN", "SUB_GROUP_ADMIN"]) && (
>>>>>>> 05d66347
          <>
            <Link className="text-white hover:underline" href="/students">
              <Button variant="ghost">Students</Button>
            </Link>
            <Link className="text-white hover:underline" href="/allocations">
              <Button variant="ghost">Allocations</Button>
            </Link>
<<<<<<< HEAD
            <Link className="text-white hover:underline" href={adminPanel}>
=======
            <Link className="text-white hover:underline" href="/admin-panel">
>>>>>>> 05d66347
              <Button variant="ghost">Admin Panel</Button>
            </Link>
          </>
        )}
        {canAccess([
<<<<<<< HEAD
          "SUPER_ADMIN",
=======
>>>>>>> 05d66347
          "GROUP_ADMIN",
          "SUB_GROUP_ADMIN",
          "SUPERVISOR",
          "STUDENT",
        ]) && (
          <Link className="text-white hover:underline" href="/help">
            <Button variant="ghost">Help</Button>
          </Link>
        )}
      </div>
      <UserButton />
    </nav>
  );
}<|MERGE_RESOLUTION|>--- conflicted
+++ resolved
@@ -1,11 +1,13 @@
 "use client";
 import whiteLogo from "@/assets/uofg-white.png";
+import { Role } from "@prisma/client";
 import { Role } from "@prisma/client";
 import { User2 } from "lucide-react";
 import { signIn, signOut, useSession } from "next-auth/react";
 import Image from "next/image";
 import Link from "next/link";
 import { useSearchParams } from "next/navigation";
+import { ButtonHTMLAttributes } from "react";
 import { ButtonHTMLAttributes } from "react";
 import { Avatar, AvatarFallback, AvatarImage } from "./ui/avatar";
 import { Button } from "./ui/button";
@@ -18,6 +20,7 @@
   DropdownMenuTrigger,
 } from "./ui/dropdown-menu";
 
+function UserButton({ className }: ButtonHTMLAttributes<HTMLButtonElement>) {
 function UserButton({ className }: ButtonHTMLAttributes<HTMLButtonElement>) {
   const { data: session } = useSession();
   const searchParams = useSearchParams();
@@ -78,14 +81,63 @@
         </DropdownMenuContent>
       </DropdownMenu>
     </button>
+    <button className={className}>
+      <DropdownMenu>
+        <DropdownMenuTrigger asChild>
+          <Avatar className="cursor-pointer">
+            <AvatarImage src={user?.image ?? ""} />
+            <AvatarFallback>
+              <User2 />
+            </AvatarFallback>
+          </Avatar>
+        </DropdownMenuTrigger>
+        <DropdownMenuContent className="mt-3 w-60">
+          {user && (
+            <DropdownMenuLabel className="py-4">
+              <div className="flex flex-col space-y-1 pb-2.5">
+                <p className="text-sm font-medium leading-none">{user.name}</p>
+                <p className="text-xs leading-none text-muted-foreground">
+                  {user.email}
+                </p>
+              </div>
+              <DropdownMenuSeparator />
+            </DropdownMenuLabel>
+          )}
+          <DropdownMenuItem>
+            <Link href="/account" className="w-full">
+              <Button variant="link">My account</Button>
+            </Link>
+          </DropdownMenuItem>
+          <DropdownMenuItem>
+            {session ? (
+              <Button
+                className="w-full"
+                variant="outline"
+                onClick={async () => await signOut()}
+              >
+                Sign out
+              </Button>
+            ) : (
+              <Button
+                className="w-full"
+                variant="outline"
+                onClick={async () =>
+                  await signIn("google", {
+                    callbackUrl: searchParams?.get("from") ?? "/",
+                  })
+                }
+              >
+                Sign In
+              </Button>
+            )}
+          </DropdownMenuItem>
+        </DropdownMenuContent>
+      </DropdownMenu>
+    </button>
   );
 }
 
-<<<<<<< HEAD
 export function Header({ adminPanel }: { adminPanel: string }) {
-=======
-export function Header() {
->>>>>>> 05d66347
   const session = useSession();
 
   const user = session.data?.user;
@@ -96,6 +148,7 @@
   };
 
   return (
+    <nav className="sticky top-0 flex h-[8dvh] max-h-[5rem] w-full items-center justify-between gap-6 bg-primary px-10 py-5">
     <nav className="sticky top-0 flex h-[8dvh] max-h-[5rem] w-full items-center justify-between gap-6 bg-primary px-10 py-5">
       <Link href="/">
         <Image
@@ -108,10 +161,7 @@
       </Link>
       <div className="flex items-center gap-6">
         {canAccess([
-<<<<<<< HEAD
           "SUPER_ADMIN",
-=======
->>>>>>> 05d66347
           "GROUP_ADMIN",
           "SUB_GROUP_ADMIN",
           "SUPERVISOR",
@@ -121,16 +171,12 @@
             <Button variant="ghost">Projects</Button>
           </Link>
         )}
-<<<<<<< HEAD
         {canAccess([
           "SUPER_ADMIN",
           "GROUP_ADMIN",
           "SUB_GROUP_ADMIN",
           "SUPERVISOR",
         ]) && (
-=======
-        {canAccess(["GROUP_ADMIN", "SUB_GROUP_ADMIN", "SUPERVISOR"]) && (
->>>>>>> 05d66347
           <Link className="text-white hover:underline" href="/supervisors">
             <Button variant="ghost">Supervisors</Button>
           </Link>
@@ -152,11 +198,7 @@
             <Button variant="ghost">My Projects</Button>
           </Link>
         )}
-<<<<<<< HEAD
         {canAccess(["SUPER_ADMIN", "GROUP_ADMIN", "SUB_GROUP_ADMIN"]) && (
-=======
-        {canAccess(["GROUP_ADMIN", "SUB_GROUP_ADMIN"]) && (
->>>>>>> 05d66347
           <>
             <Link className="text-white hover:underline" href="/students">
               <Button variant="ghost">Students</Button>
@@ -164,20 +206,13 @@
             <Link className="text-white hover:underline" href="/allocations">
               <Button variant="ghost">Allocations</Button>
             </Link>
-<<<<<<< HEAD
             <Link className="text-white hover:underline" href={adminPanel}>
-=======
-            <Link className="text-white hover:underline" href="/admin-panel">
->>>>>>> 05d66347
               <Button variant="ghost">Admin Panel</Button>
             </Link>
           </>
         )}
         {canAccess([
-<<<<<<< HEAD
           "SUPER_ADMIN",
-=======
->>>>>>> 05d66347
           "GROUP_ADMIN",
           "SUB_GROUP_ADMIN",
           "SUPERVISOR",
