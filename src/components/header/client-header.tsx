"use client";
import { Role, Stage } from "@prisma/client";
import { useParams } from "next/navigation";

import { api } from "@/lib/trpc/client";
import { formatParamsAsPath } from "@/lib/utils/general/get-instance-path";
import { roleCheck } from "@/lib/utils/permissions/role-check";
import { stageGte } from "@/lib/utils/permissions/stage-check";
import { InstanceParams, instanceParamsSchema } from "@/lib/validations/params";

import { InstanceLink } from "./instance-link";

export function InstanceTabs() {
  const params = useParams<InstanceParams>();
  const instancePath = formatParamsAsPath(params);
  const result = instanceParamsSchema.safeParse(params);

  const { data: role, isError: roleError } = api.user.role.useQuery(
    { params },
    { refetchOnWindowFocus: false, retry: false },
  );
  const { data: stage } = api.institution.instance.currentStage.useQuery(
    { params },
    { refetchOnWindowFocus: false, retry: false },
  );

  if (!result.success || roleError || !role || !stage) return;

  return (
    <>
      <InstanceLink href={`${instancePath}`}>Instance Home</InstanceLink>
      {((roleCheck(role, [Role.ADMIN, Role.SUPERVISOR]) &&
<<<<<<< HEAD
        stageGte(stage, Stage.PROJECT_SUBMISSION)) ||
        stageGte(stage, Stage.PROJECT_SELECTION)) && (
        <InstanceLink href={`${instancePath}/projects`}>Projects</InstanceLink>
      )}
      {roleCheck(role, [Role.ADMIN]) && (
        <InstanceLink href={`${instancePath}/supervisors`}>
          Supervisors
=======
        stageCheck(stage, Stage.PROJECT_SUBMISSION)) ||
        stageCheck(stage, Stage.PROJECT_SELECTION)) && (
        <InstanceLink href={`${instancePath}/projects`}>
          All Projects
>>>>>>> d9d625b3
        </InstanceLink>
      )}
      {roleCheck(role, [Role.ADMIN]) && (
        <>
          <InstanceLink href={`${instancePath}/supervisors`}>
            Supervisors
          </InstanceLink>
          <InstanceLink href={`${instancePath}/students`}>
            Students
          </InstanceLink>
        </>
      )}
      {roleCheck(role, [Role.STUDENT]) &&
        stageGte(stage, Stage.PROJECT_SELECTION) && (
          <InstanceLink href={`${instancePath}/my-preferences`}>
            My Preferences
          </InstanceLink>
        )}
      {roleCheck(role, [Role.STUDENT]) &&
        stageGte(stage, Stage.ALLOCATION_PUBLICATION) && (
          <InstanceLink href={`${instancePath}/my-allocation`}>
            My Allocation
          </InstanceLink>
        )}
<<<<<<< HEAD
      {roleCheck(role, [Role.SUPERVISOR]) && (
        <InstanceLink href={`${instancePath}/my-projects`}>
          My Projects
        </InstanceLink>
      )}
      {roleCheck(role, [Role.SUPERVISOR]) &&
        stageGte(stage, Stage.ALLOCATION_PUBLICATION) && (
          <InstanceLink href={`${instancePath}/my-allocations`}>
            My Allocations
          </InstanceLink>
        )}
=======
>>>>>>> d9d625b3
    </>
  );
}<|MERGE_RESOLUTION|>--- conflicted
+++ resolved
@@ -30,20 +30,10 @@
     <>
       <InstanceLink href={`${instancePath}`}>Instance Home</InstanceLink>
       {((roleCheck(role, [Role.ADMIN, Role.SUPERVISOR]) &&
-<<<<<<< HEAD
         stageGte(stage, Stage.PROJECT_SUBMISSION)) ||
         stageGte(stage, Stage.PROJECT_SELECTION)) && (
-        <InstanceLink href={`${instancePath}/projects`}>Projects</InstanceLink>
-      )}
-      {roleCheck(role, [Role.ADMIN]) && (
-        <InstanceLink href={`${instancePath}/supervisors`}>
-          Supervisors
-=======
-        stageCheck(stage, Stage.PROJECT_SUBMISSION)) ||
-        stageCheck(stage, Stage.PROJECT_SELECTION)) && (
         <InstanceLink href={`${instancePath}/projects`}>
           All Projects
->>>>>>> d9d625b3
         </InstanceLink>
       )}
       {roleCheck(role, [Role.ADMIN]) && (
@@ -68,20 +58,6 @@
             My Allocation
           </InstanceLink>
         )}
-<<<<<<< HEAD
-      {roleCheck(role, [Role.SUPERVISOR]) && (
-        <InstanceLink href={`${instancePath}/my-projects`}>
-          My Projects
-        </InstanceLink>
-      )}
-      {roleCheck(role, [Role.SUPERVISOR]) &&
-        stageGte(stage, Stage.ALLOCATION_PUBLICATION) && (
-          <InstanceLink href={`${instancePath}/my-allocations`}>
-            My Allocations
-          </InstanceLink>
-        )}
-=======
->>>>>>> d9d625b3
     </>
   );
 }