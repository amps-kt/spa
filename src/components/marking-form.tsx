--- conflicted
+++ resolved
@@ -10,7 +10,6 @@
   FormDescription,
   FormField,
   FormItem,
-  FormLabel,
   FormMessage,
 } from "@/components/ui/form";
 import {
@@ -22,7 +21,6 @@
 import { cn } from "@/lib/utils";
 import { CurrentMarks, UpdatedMarks } from "@/lib/validations/marking-form";
 
-import { Checkbox } from "./ui/checkbox";
 import {
   Command,
   CommandEmpty,
@@ -31,7 +29,6 @@
   CommandItem,
   CommandList,
 } from "./ui/command";
-import { Textarea } from "./ui/textarea";
 import layoutData from "./layout.json";
 
 import { GRADES } from "@/content/grades";
@@ -61,119 +58,6 @@
         onSubmit={form.handleSubmit(onSubmit)}
         className="mt-10 flex w-full max-w-5xl flex-col gap-6"
       >
-<<<<<<< HEAD
-        {layoutData.layout.map((field) => (
-          <div key={field.id}>
-            <div>
-              <FormLabel htmlFor={`mark-${field.id}`}>{field.name}</FormLabel>
-              <FormDescription>{field.description}</FormDescription>
-            </div>
-            <br />
-            <div className="flex gap-4">
-              <FormField
-                control={form.control}
-                name={`marks.${field.id - 1}.1`}
-                render={({ field: formField }) => (
-                  <FormItem className="flex-3">
-                    <FormControl>
-                      <Popover open={open} onOpenChange={setOpen}>
-                        <PopoverTrigger asChild>
-                          <Button
-                            variant="outline"
-                            role="combobox"
-                            aria-expanded={open}
-                            className="w-full justify-between"
-                          >
-                            {value !== null
-                              ? grades.find((grade) => grade.value === value)
-                                  ?.label
-                              : "Select grade..."}
-                            <ChevronsUpDown className="ml-2 h-4 w-4 shrink-0 opacity-50" />
-                          </Button>
-                        </PopoverTrigger>
-                        <PopoverContent className="w-[200px] p-0">
-                          <Command>
-                            <CommandInput placeholder="Search grade..." />
-                            <CommandList>
-                              <CommandEmpty>No grade found.</CommandEmpty>
-                              <CommandGroup>
-                                {grades.map((grade) => (
-                                  <CommandItem
-                                    key={grade.value}
-                                    onSelect={() => {
-                                      setValue(grade.value);
-                                      formField.onChange(grade.value);
-                                      setOpen(false);
-                                    }}
-                                  >
-                                    <Check
-                                      className={cn(
-                                        "mr-2 h-4 w-4",
-                                        grade.value === value
-                                          ? "opacity-100"
-                                          : "opacity-0",
-                                      )}
-                                    />
-                                    {grade.label}
-                                  </CommandItem>
-                                ))}
-                              </CommandGroup>
-                            </CommandList>
-                          </Command>
-                        </PopoverContent>
-                      </Popover>
-                    </FormControl>
-                    <FormMessage />
-                  </FormItem>
-                )}
-              />
-              <FormField
-                key={field.id}
-                control={form.control}
-                name={`marks.${field.id - 1}.2`}
-                render={() => (
-                  <FormItem className="flex-1">
-                    <FormControl>
-                      <Textarea placeholder="Justification." />
-                    </FormControl>
-                  </FormItem>
-                )}
-              />
-            </div>
-          </div>
-        ))}
-
-        <FormField
-          key={`finalComments`}
-          control={form.control}
-          name="finalComments"
-          render={() => (
-            <FormItem>
-              <FormLabel htmlFor={`finalComments`}>Comments</FormLabel>
-              <FormControl>
-                <Textarea placeholder="Final Comments." />
-              </FormControl>
-            </FormItem>
-          )}
-        />
-
-        <FormField
-          key={`prize`}
-          control={form.control}
-          name="prize"
-          render={() => (
-            <FormItem className="flex flex-row items-start space-x-3 space-y-0">
-              <FormControl>
-                <Checkbox />
-              </FormControl>
-              <div className="space-y-1 leading-none">
-                <FormLabel>Up For A Prize?</FormLabel>
-              </div>
-            </FormItem>
-          )}
-        />
-
-=======
         {layoutData.layout.map((field) => {
           // eslint-disable-next-line react-hooks/rules-of-hooks
           const [open, setOpen] = React.useState(false);
@@ -242,7 +126,6 @@
             />
           );
         })}
->>>>>>> 9afef958
         <div className="mt-16 flex justify-end gap-8">
           <Button variant="outline" size="lg">
             Save
